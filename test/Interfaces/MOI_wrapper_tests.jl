--- conflicted
+++ resolved
@@ -71,12 +71,8 @@
         MYCONFIG,
         #include = String["<individual_test_here_for_debug>"],
         exclude = String[
-<<<<<<< HEAD
-            # PJG: Not sure why this one fails 
+            # fails occasionally in some platform dependent way
             # "test_conic_GeometricMeanCone", 
-=======
-        #    "test_model_UpperBoundAlreadySet",   #fixed in https://github.com/jump-dev/MathOptInterface.jl/pull/1775,
->>>>>>> 8c3f6cfa
         ],
         # This argument is useful to prevent tests from failing on future
         # releases of MOI that add new tests.
