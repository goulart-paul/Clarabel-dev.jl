--- conflicted
+++ resolved
@@ -6,13 +6,8 @@
 
 using Profile,StatProfilerHTML, TimerOutputs
 
-<<<<<<< HEAD
-# include("../src\\Clarabel.jl")
-using Clarabel
-=======
 include("../src\\Clarabel.jl")
 # using Clarabel
->>>>>>> 19b9fefb
 # using Hypatia
 
 coneMap = Dict(:Zero => MOI.Zeros, :Free => :Free,
@@ -48,7 +43,7 @@
     # set_optimizer_attribute(model, "static_regularization_eps", 1e-7)
     set_optimizer_attribute(model, "tol_gap_abs", 1e-8)
     set_optimizer_attribute(model, "tol_gap_rel", 1e-8)
-    set_optimizer_attribute(model, "tol_feas", 1e-8)
+    # set_optimizer_attribute(model, "tol_feas", 1e-8)
     set_optimizer_attribute(model, "tol_infeas_abs", 1e-8)
     set_optimizer_attribute(model, "tol_infeas_rel", 1e-8)
     # set_optimizer_attribute(model, "proportional_eps", Float64(1e-16))
