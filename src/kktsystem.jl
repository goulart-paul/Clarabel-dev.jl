--- conflicted
+++ resolved
@@ -75,15 +75,8 @@
     data::DefaultProblemData{T}
 ) where {T}
 
-<<<<<<< HEAD
-    minus_q = kktsystem.workx;
-    @. minus_q = -data.q;
-
-    kktsolver_setrhs!(kktsystem.kktsolver, minus_q, data.b)
-=======
     kktsystem.workx .= -data.q;
     kktsolver_setrhs!(kktsystem.kktsolver, kktsystem.workx, data.b)
->>>>>>> a6513729
     kktsolver_solve!(kktsystem.kktsolver, kktsystem.x2, kktsystem.z2)
 
     return nothing
@@ -158,13 +151,8 @@
     #-----------
     # Numerator first
     ξ   = workx
-<<<<<<< HEAD
-    ξ  .= variables.x ./ variables.τ
-    P   = data.Psym
-=======
     ξ  .= variables.x / variables.τ
     P   = Symmetric(data.P)
->>>>>>> a6513729
 
     tau_num = rhs.τ - rhs.κ/variables.τ + dot(data.q,x1) + dot(data.b,z1) + 2*quad_form(ξ,P,x1)
 
