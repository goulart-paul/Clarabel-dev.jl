
function calc_mu(
    variables::DefaultVariables{T},
    residuals::DefaultResiduals{T},
    cones::ConeSet{T}
) where {T}

  μ = (residuals.dot_sz + variables.τ * variables.κ)/(cones.degree + 1)

  return μ
end


function calc_step_length(
    variables::DefaultVariables{T},
    step::DefaultVariables{T},
    work_vars::DefaultVariables{T},
    cones::ConeSet{T},
    steptype::Symbol,
    scale_flag::Bool
) where {T}

    ατ    = step.τ < 0 ? -variables.τ / step.τ : floatmax(T)
    ακ    = step.κ < 0 ? -variables.κ / step.κ : floatmax(T)

    α = min(ατ,ακ,one(T))

    # Find a feasible step size for all cones
    α = cones_step_length(cones, step.z, step.s, variables.z, variables.s, α)


<<<<<<< HEAD
    #   YC: Centrality check for unsymmetric cones
    #       1) balance global μ and local μ_i of each nonsymmetric cone, 
    #          ensure the update is close to the central path;
    #       2) check only when there are some unsymmetric cones and we are using the dual scaling.
    
    if (!cones.sym_flag && steptype == :combined && !scale_flag)
=======
    #   Centrality check for asymmetric cones
    #   balance global μ and local μ_i of each nonsymmetric cone;
    #   check centrality, ensure the update is close to the central path
    if (!cones.sym_flag && steptype == :combined)
>>>>>>> 8ff31866
        α = check_μ_and_centrality(cones,step,variables,work_vars,α)

        if (α < 1e-4)
            # error("get stalled with step size ", α)
            return α
        end
    end

    return α
end

function variables_rescale!(variables)

vars = variables
τ     = vars.τ
κ     = vars.κ
scale = max(τ,κ)

vars.x ./= scale
vars.z.vec ./= scale
vars.s.vec ./= scale
vars.τ /= scale
vars.κ /= scale

end


function variables_scale_cones!(
    variables::DefaultVariables{T},
    cones::ConeSet{T},
	μ::T,
    scale_flag::Bool
) where {T}

    cones_update_scaling!(cones,variables.s,variables.z,μ,scale_flag)
    return nothing
end


function variables_add_step!(
    variables::DefaultVariables{T},
    step::DefaultVariables{T}, α::T
) where {T}

    @. variables.x += α*step.x
    @. variables.s += α*step.s
    @. variables.z += α*step.z
    variables.τ    += α*step.τ
    variables.κ    += α*step.κ

    return nothing
end


function calc_affine_step_rhs!(
    d::DefaultVariables{T},
    r::DefaultResiduals{T},
    variables::DefaultVariables{T},
    cones::ConeSet{T}
) where{T}

    @. d.x    .=  r.rx
    @. d.z     =  r.rz
    cones_affine_ds!(cones, d.s, variables.s)    # asymmetric cones need value of s
    d.τ        =  r.rτ
    d.κ        =  variables.τ * variables.κ

    return nothing
end


function calc_combined_step_rhs!(
    d::DefaultVariables{T},
    r::DefaultResiduals{T},
    variables::DefaultVariables{T},
    cones::ConeSet{T},
    step::DefaultVariables{T},
    σ::T,
    μ::T,
    scale_flag::Bool
) where {T}

    dotσμ = σ*μ

    @. d.x  = (one(T) - σ)*r.rx
       d.τ  = (one(T) - σ)*r.rτ
       d.κ  = - dotσμ + step.τ * step.κ + variables.τ * variables.κ

    # d.s must be assembled carefully if we want to be economical with
    # allocated memory.  Will modify the step.z and step.s in place since
    # they are from the affine step and not needed anymore.
    #
    # Will also use d.z as a temporary work vector here. Note that we don't
    # want to have aliasing vector arguments to gemv_W or gemv_Winv, so we
    # need to copy into a temporary variable to assign #Δz = WΔz and Δs = W⁻¹Δs
    #
    # ds is different for symmetric and asymmetric cones:
    # Symmetric cones: d.s = λ ◦ λ + W⁻¹Δs ∘ WΔz − σμe
<<<<<<< HEAD
    # Unsymmetric cones: d.s = s + σμ*g(z)
    cones_combined_ds!(cones,d.z,d.s,step.z,step.s,dotσμ,scale_flag)
=======
    # Asymmetric cones: d.s = s + σμ*g(z)
    cones_combined_ds!(cones,d.z,d.s,step.z,step.s,dotσμ)
>>>>>>> 8ff31866

    # now we copy the scaled res for rz and d.z is no longer work
    @. d.z .= (1 - σ)*r.rz

    return nothing
end

function variables_shift_to_cone!(
    variables::DefaultVariables{T},
    cones::ConeSet{T}
) where {T}

    cones_shift_to_cone!(cones,variables.s)
    cones_shift_to_cone!(cones,variables.z)

    variables.τ = 1
    variables.κ = 1
end


# Set the initial point to the jordan algebra identity e times scaling (now is 1.) for the symmetric cones
# and the central ray for the exponential cone, scaled by scaling (now is 1.)

# For symmetric cones, e is the identity in the Jordan algebra where the cone
# is defined. This corresponds to the following:
# for the nonnegative cones, e is the vector of all ones;
# for the second-order cones, e = (1; 0; ... ; 0) where the 1 corresponds to the first variable;
# for semidefinite cones, e is the identity matrix.
function asymmetric_init!(
    variables::DefaultVariables{T},
    cones::ConeSet{T}
) where {T}
    #set conic variables to units and x to 0
    unit_initialization!(cones,variables.s,variables.z)

    variables.x .= T(0)
    variables.τ = T(1)
    variables.κ = T(1)

    return nothing
end

function variables_finalize!(
    variables::DefaultVariables{T},
    equil::DefaultEquilibration{T},
    status::SolverStatus
) where {T}

    #undo the homogenization
    #
    #if we have an infeasible problem, normalize
    #using κ to get an infeasibility certificate.
    #Otherwise use τ to get a solution.
    if(status == PRIMAL_INFEASIBLE || status == DUAL_INFEASIBLE)
        scaleinv = one(T) / variables.κ
    else
        scaleinv = one(T) / variables.τ
    end

    @. variables.x *= scaleinv
    @. variables.z *= scaleinv
    @. variables.s *= scaleinv
       variables.τ *= scaleinv
       variables.κ *= scaleinv

    #undo the equilibration
    d = equil.d; dinv = equil.dinv
    e = equil.e; einv = equil.einv
    cscale = equil.c[]

    @. variables.x *=  d
    @. variables.z *=  e ./ cscale
    @. variables.s *=  einv

end<|MERGE_RESOLUTION|>--- conflicted
+++ resolved
@@ -29,19 +29,12 @@
     α = cones_step_length(cones, step.z, step.s, variables.z, variables.s, α)
 
 
-<<<<<<< HEAD
     #   YC: Centrality check for unsymmetric cones
     #       1) balance global μ and local μ_i of each nonsymmetric cone, 
     #          ensure the update is close to the central path;
     #       2) check only when there are some unsymmetric cones and we are using the dual scaling.
     
     if (!cones.sym_flag && steptype == :combined && !scale_flag)
-=======
-    #   Centrality check for asymmetric cones
-    #   balance global μ and local μ_i of each nonsymmetric cone;
-    #   check centrality, ensure the update is close to the central path
-    if (!cones.sym_flag && steptype == :combined)
->>>>>>> 8ff31866
         α = check_μ_and_centrality(cones,step,variables,work_vars,α)
 
         if (α < 1e-4)
@@ -140,13 +133,8 @@
     #
     # ds is different for symmetric and asymmetric cones:
     # Symmetric cones: d.s = λ ◦ λ + W⁻¹Δs ∘ WΔz − σμe
-<<<<<<< HEAD
-    # Unsymmetric cones: d.s = s + σμ*g(z)
+    # Asymmetric cones: d.s = s + σμ*g(z)
     cones_combined_ds!(cones,d.z,d.s,step.z,step.s,dotσμ,scale_flag)
-=======
-    # Asymmetric cones: d.s = s + σμ*g(z)
-    cones_combined_ds!(cones,d.z,d.s,step.z,step.s,dotσμ)
->>>>>>> 8ff31866
 
     # now we copy the scaled res for rz and d.z is no longer work
     @. d.z .= (1 - σ)*r.rz
