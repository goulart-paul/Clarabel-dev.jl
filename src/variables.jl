--- conflicted
+++ resolved
@@ -14,7 +14,7 @@
 function calc_step_length(
     variables::DefaultVariables{T},
     step::DefaultVariables{T},
-    workVar::DefaultVariables{T},
+    workvars::DefaultVariables{T},
     cones::ConeSet{T},
     steptype::Symbol
 ) where {T}
@@ -32,7 +32,7 @@
     #   balance global μ and local μ_i of each nonsymmetric cone;
     #   check centrality, ensure the update is close to the central path
     if (!cones.symFlag && steptype == :combined)
-        α = check_μ_and_centrality(cones,step,variables,workVar,α)
+        α = check_μ_and_centrality(cones,step,variables,workvars,α)
 
         if (steptype == :combined && α < 1e-4)
             # error("get stalled with step size ", α)
@@ -61,19 +61,14 @@
 
 function variables_scale_cones!(
     variables::DefaultVariables{T},
-<<<<<<< HEAD
+    cones::ConeSet{T},
 	μ::T,
     corFlag::Bool
-=======
-    cones::ConeSet{T},
->>>>>>> 93935c09
 ) where {T}
 
     cones_update_scaling!(cones,variables.s,variables.z,μ,corFlag)
     return nothing
 end
-
-
 
 
 function variables_add_step!(
