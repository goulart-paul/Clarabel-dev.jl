--- conflicted
+++ resolved
@@ -113,21 +113,12 @@
     dynamic_regularization_eps::T       = 1e-13
     dynamic_regularization_delta::T     = 2e-7
 
-<<<<<<< HEAD
     #iterative refinement
     iterative_refinement_enable::Bool   = true
     iterative_refinement_reltol::T      = 1e-13      
     iterative_refinement_abstol::T      = 1e-14     
     iterative_refinement_max_iter::Int  = 10
     iterative_refinement_stop_ratio::T  = 5        
-=======
-    #iterative refinement (for QDLDL)
-    iterative_refinement_enable::Bool      = true
-    iterative_refinement_reltol::T         = 1e-10
-    iterative_refinement_abstol::T         = 1e-10
-    iterative_refinement_max_iter::UInt32  = 10
-    iterative_refinement_stop_ratio::T     = 2.
->>>>>>> 8c3f6cfa
 
 end
 
