--- conflicted
+++ resolved
@@ -91,14 +91,7 @@
     dynamic_regularization_eps::T       = 1e-13
     dynamic_regularization_delta::T     = 2e-7
 
-<<<<<<< HEAD
-    # proportional regularization w.r.t. the maximum diagonal term
-    dynamic_proportional_eps = eps(T)
-
-    #iterative refinement (for QDLDL)
-=======
     #iterative refinement
->>>>>>> 8ff31866
     iterative_refinement_enable::Bool   = true
     iterative_refinement_reltol::T      = 1e-10
     iterative_refinement_abstol::T      = 1e-10
