--- conflicted
+++ resolved
@@ -62,9 +62,6 @@
     )
         info.status = SOLVED
 
-<<<<<<< HEAD
-    #cprimal or dual infeasiblity
-    #----------------------
 elseif info.ktratio > one(T)
 
         if (residuals.dot_bz < -1e-6) && (info.res_primal_inf < -1e-8*residuals.dot_bz)
@@ -72,19 +69,6 @@
 
         elseif (residuals.dot_qx < -1e-6) && (info.res_dual_inf < -1e-8*residuals.dot_qx)
             info.status = DUAL_INFEASIBLE
-=======
-    #check for primal infeasibility
-    #---------------------
-    elseif(residuals.dot_bz < 0 &&
-           info.res_primal_inf < settings.tol_feas)
-        info.status = PRIMAL_INFEASIBLE
-
-    #check for dual infeasibility
-    #---------------------
-    elseif(residuals.dot_qx < 0 &&
-           info.res_dual_inf < settings.tol_feas)
-        info.status = DUAL_INFEASIBLE
->>>>>>> 0deb3dec
 
         end
     end
