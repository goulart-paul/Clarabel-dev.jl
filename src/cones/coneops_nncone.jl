## ------------------------------------
# Nonnegative Cone
# -------------------------------------

function rectify_equilibration!(
    K::NonnegativeCone{T},
    δ::AbstractVector{T},
    e::AbstractVector{T}
) where{T}

    #allow elementwise equilibration scaling
    δ .= e
    return false
end

function update_scaling!(
    K::NonnegativeCone{T},
    s::AbstractVector{T},
    z::AbstractVector{T},
) where {T}

    @. K.λ = sqrt(s*z)
    @. K.w = sqrt(s/z)

    return nothing
end

#configure cone internals to provide W = I scaling
function set_identity_scaling!(
    K::NonnegativeCone{T}
) where {T}

    K.w .= 1

    return nothing
end

function get_diagonal_scaling!(
    K::NonnegativeCone{T},
    diagW2::AbstractVector{T}
) where {T}

    @. diagW2 = -K.w^2

    return nothing
end

# returns x = λ∘λ for the nn cone
function λ_circ_λ!(
    K::NonnegativeCone{T},
    x::AbstractVector{T}
) where {T}

    @. x = K.λ^2

    return nothing
end

# implements x = y ∘ z for the nn cone
function circ_op!(
    K::NonnegativeCone{T},
    x::AbstractVector{T},
    y::AbstractVector{T},
    z::AbstractVector{T}
) where {T}

    @. x = y*z

    return nothing
end

# implements x = λ \ z for the nn cone, where λ
# is the internally maintained scaling variable.
function λ_inv_circ_op!(
    K::NonnegativeCone{T},
    x::AbstractVector{T},
    z::AbstractVector{T}
) where {T}

    inv_circ_op!(K, x, K.λ, z)

end

# implements x = y \ z for the nn cone
function inv_circ_op!(
    K::NonnegativeCone{T},
    x::AbstractVector{T},
    y::AbstractVector{T},
    z::AbstractVector{T}
) where {T}

    @. x = z/y

    return nothing
end

# place vector into nn cone
function shift_to_cone!(
    K::NonnegativeCone{T},
    z::AbstractVector{T}
) where{T}

    α = minimum(z)
    if(α < eps(T))
        #done in two stages since otherwise (1-α) = -α for
        #large α, which makes z exactly 0. (or worse, -0.0 )
<<<<<<< HEAD
        @. z += -α
        @. z +=  one(T)
=======
        add_scaled_e!(K,z,-α)
        add_scaled_e!(K,z,one(T))
>>>>>>> 74759b86
    end

    return nothing
end


# implements y = αWx + βy for the nn cone
function gemv_W!(
    K::NonnegativeCone{T},
    is_transpose::Bool,
    x::AbstractVector{T},
    y::AbstractVector{T},
    α::T,
    β::T
) where {T}

  #W is diagonal so ignore transposition
  #@. y = α*(x*K.w) + β*y
  @inbounds for i = eachindex(y)
      y[i] = α*(x[i]*K.w[i]) + β*y[i]
  end

  return nothing
end

# implements y = αW^{-1}x + βy for the nn cone
function gemv_Winv!(
    K::NonnegativeCone{T},
    is_transpose::Bool,
    x::AbstractVector{T},
    y::AbstractVector{T},
    α::T,
    β::T
) where {T}

  #W is diagonal, so ignore transposition
  #@. y = α*(x/K.w) + β.*y
  @inbounds for i = eachindex(y)
      y[i] = α*(x[i]/K.w[i]) + β*y[i]
  end

  return nothing
end

# implements y = W^TW^{-1}x
function mul_WtWinv!(
    K::NonnegativeCone{T},
    x::AbstractVector{T},
    y::AbstractVector{T}
) where {T}

  @. y = x/(K.w^2)

  return nothing
end

# implements y = W^TW^x
function mul_WtW!(
    K::NonnegativeCone{T},
    x::AbstractVector{T},
    y::AbstractVector{T}
) where {T}

  @. y = x*(K.w^2)

  return nothing
end

# implements y = y + αe for the nn cone
function add_scaled_e!(
    K::NonnegativeCone,
    x::AbstractVector{T},α::T
) where {T}

    #e is a vector of ones, so just shift
    @. x += α

    return nothing
end


#return maximum allowable step length while remaining in the nn cone
function step_length(
    K::NonnegativeCone{T},
    dz::AbstractVector{T},
    ds::AbstractVector{T},
     z::AbstractVector{T},
     s::AbstractVector{T},
) where {T}

    αz = 1/eps(T)
    αs = 1/eps(T)

    for i in eachindex(ds)
        αz = dz[i] < 0 ? min(αz,-z[i]/dz[i]) : αz
        αs = ds[i] < 0 ? min(αs,-s[i]/ds[i]) : αs
    end

    α = min(αz,αs)

    return α
end<|MERGE_RESOLUTION|>--- conflicted
+++ resolved
@@ -104,13 +104,8 @@
     if(α < eps(T))
         #done in two stages since otherwise (1-α) = -α for
         #large α, which makes z exactly 0. (or worse, -0.0 )
-<<<<<<< HEAD
-        @. z += -α
-        @. z +=  one(T)
-=======
         add_scaled_e!(K,z,-α)
         add_scaled_e!(K,z,one(T))
->>>>>>> 74759b86
     end
 
     return nothing
