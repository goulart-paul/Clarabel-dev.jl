--- conflicted
+++ resolved
@@ -149,22 +149,14 @@
      z::AbstractVector{T},
      s::AbstractVector{T},
      settings::Settings{T},
-<<<<<<< HEAD
-     α::T,
-=======
      α::T
->>>>>>> 23ff98b3
 ) where {T}
 
     if isnan(α)
         error("numerical error")
     end
 
-<<<<<<< HEAD
     backtrack = settings.linesearch_backtrack_step
-=======
-    backtrack = settings::linesearch_backtrack_step
->>>>>>> 23ff98b3
 
     αz = _step_length_powcone_or_expcone(K.vec_work,dz,z,α,backtrack, is_dual_feasible_expcone)
     αs = _step_length_powcone_or_expcone(K.vec_work,ds,s,α,backtrack, is_primal_feasible_expcone)
