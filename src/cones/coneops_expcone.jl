# ----------------------------------------------------
# Exponential Cone
# ----------------------------------------------------

# degree of the cone
#PJG: shouldn't this just be hardcoded to 3 with no dim field?
#YC: Yes, we should remove it later.
dim(K::ExponentialCone{T}) where {T} = 3
degree(K::ExponentialCone{T}) where {T} = dim(K)
numel(K::ExponentialCone{T}) where {T} = dim(K)

is_symmetric(::ExponentialCone{T}) where {T} = false

#exponential cone returns a dense WtW block
function WtW_is_diagonal(
    K::ExponentialCone{T}
) where{T}
    return false
end

function update_scaling!(
    K::ExponentialCone{T},
    s::AbstractVector{T},
    z::AbstractVector{T},
    μ::T,
    scale_flag::Bool
) where {T}
    # update both gradient and Hessian for function f*(z) at the point z
    # NB: the update order can't be switched as we reuse memory in the Hessian computation
    # Hessian update
    update_HBFGS(K,s,z,scale_flag)
    gradient_f(K,z,K.grad)
    # K.z .= z
    @inbounds for i = 1:3
        K.z[i] = z[i]
    end
end

# return μH*(z) for exponetial cone
function get_WtW_block!(
    K::ExponentialCone{T},
    WtWblock::AbstractVector{T}
) where {T}

    #Vectorize triu(K.μH)
    # _pack_triu(WtWblock,K.μH)
    _pack_triu(WtWblock,K.HBFGS)

end

<<<<<<< HEAD
function reset_WtW_block!(
    K::ExponentialCone{T},
    WtWblock::AbstractVector{T}
) where {T}
    HBFGS = K.HBFGS
    H = K.H

    @inbounds for i = 1:3
        @inbounds for j = 1:3
            HBFGS[i,j] = K.μ*H[i,j]
        end
    end

    _pack_triu(WtWblock,HBFGS)

end

# return x = y for unsymmetric cones
=======
# return x = y for asymmetric cones
>>>>>>> 8ff31866
function affine_ds!(
    K::ExponentialCone{T},
    x::AbstractVector{T},
    y::AbstractVector{T}
) where {T}

    # @. x = y
    @inbounds for i = 1:3
        x[i] = y[i]
    end

end

#  asymmetric initialization
function asymmetric_init!(
   K::ExponentialCone{T},
   s::AbstractVector{T},
   z::AbstractVector{T}
) where{T}

    s[1] = one(T)*(-1.051383945322714)
    s[2] = one(T)*(0.556409619469370)
    s[3] = one(T)*(1.258967884768947)

    @. z = s

   return nothing
end

# compute ds in the combined step where μH(z)Δz + Δs = - ds
function combined_ds!(
    K::ExponentialCone{T},
    dz::AbstractVector{T},
    step_z::AbstractVector{T},
    step_s::AbstractVector{T},
    σμ::T,
    scale_flag::Bool
) where {T}
    η = K.grad_work
    higher_correction!(K,η,step_s,step_z)             #3rd order correction requires input variables.z
    @inbounds for i = 1:3
        dz[i] = K.grad[i]*σμ - η[i]
    end
    # if scale_flag
    #     η = K.grad_work
    #     higher_correction!(K,η,step_s,step_z)             #3rd order correction requires input variables.z
    #     @inbounds for i = 1:3
    #         dz[i] = K.grad[i]*σμ - η[i]
    #     end
    # else
    #     # @. dz = σμ*K.grad                   #dz <- σμ*g(z)
    #     @inbounds for i = 1:3
    #         dz[i] = K.grad[i]*σμ                 #dz <- σμ*g(z)
    #     end
    # end

    return nothing
end

# compute the generalized step ds
function Wt_λ_inv_circ_ds!(
    K::ExponentialCone{T},
    lz::AbstractVector{T},
    rz::AbstractVector{T},
    rs::AbstractVector{T},
    Wtlinvds::AbstractVector{T}
) where {T}

    # @. Wtlinvds = rs    #Wᵀ(λ \ ds) <- ds
    @inbounds for i = 1:3
        Wtlinvds[i] = rs[i]
    end

    return nothing
end

# compute the generalized step of -μH(z)Δz
function WtW_Δz!(
    K::ExponentialCone{T},
    lz::AbstractVector{T},
    ls::AbstractVector{T},
    workz::AbstractVector{T}
) where {T}

    # mul!(ls,K.HBFGS,lz,-one(T),zero(T))
    H = K.HBFGS
    @inbounds for i = 1:3
        ls[i] = - H[i,1]*lz[1] - H[i,2]*lz[2] - H[i,3]*lz[3]
    end

end

#return maximum allowable step length while remaining in the exponential cone
function step_length(
    K::ExponentialCone{T},
    dz::AbstractVector{T},
    ds::AbstractVector{T},
     z::AbstractVector{T},
     s::AbstractVector{T},
     α::T,
     backtrack::T
) where {T}

    αz = _step_length_exp_dual(K.vec_work,dz,z,α,backtrack)

    # ws = K.vec_work
    # l = log(-ws[3]/ws[1])
    # f0 = ws[2] - ws[1] - ws[1]*l
    # if f0 < 0
    #     error("step size needs improvement")
    # end

    αs = _step_length_exp_primal(K.vec_work,ds,s,α,backtrack)

    # l = log(ws[3]/ws[2])
    # f0 = ws[2]*l - ws[1]
    # if f0 < 0
    #     error("step size needs improvement")
    # end

    #PJG: prevfloat is probably not portable 
    # and I don't understand why it is being used
    return (αz,αs)
end


# find the maximum step length α≥0 so that
# s + α*ds stays in the exponential cone
function _step_length_exp_primal(
    ws::AbstractVector{T},
    ds::AbstractVector{T},
    s::AbstractVector{T},
    α::T,
    backtrack::T
) where {T}
<<<<<<< HEAD
    αmax = α
    # @. ws = s + α*ds
    @inbounds for i = 1:3
        ws[i] = s[i] + α*ds[i]
    end
=======

    @. ws = s + α*ds
>>>>>>> 8ff31866

    while !check_exp_primal_feas(ws)
        # NB: need to be tackled in a smarter way
        # println("current α is ", α)
        if (α < 1e-4)
            # error("Expcone's step size fails in primal feasibility check!")
            return zero(T)
        end
        α *= backtrack    #backtrack line search
        @. ws = s + α*ds
    end

    if α < αmax
        α = newton_step_length_exp_primal(ws,ds,s,α)
    end

    return α
end

# z + α*dz stays in the dual exponential cone
function _step_length_exp_dual(
    ws::AbstractVector{T},
    dz::AbstractVector{T},
    z::AbstractVector{T},
    α::T,
    backtrack::T
) where {T}
    αmax = α
    # NB: additional memory, may need to remove it later
    @. ws = z + α*dz

    while !check_exp_dual_feas(ws)
        # println("current α is ", α)
        if (α < 1e-4)
            # error("Expcone's step size fails in dual feasibility check!")
            return zero(T)
        end
        α *= backtrack    #backtrack line search
        @. ws = z + α*dz
    end

    if α < αmax
        α = newton_step_length_exp_dual(ws,dz,z,α)
    end

    return α
end

# YC: line search based on the Newton method
function newton_step_length_exp_primal(
    ws::AbstractVector{T},
    ds::AbstractVector{T},
    s::AbstractVector{T},
    αprev::T
) where {T}

    l = log(ws[3]/ws[2])
    f0 = ws[2]*l - ws[1]
    f1 = ds[2]*l + ws[2]/ws[3]*ds[3] - ds[2] - ds[1]

    if f1 < 0
        # run 20 iterations at maximum
        @inbounds for iter = 1:20
            αnew = αprev - f0 / f1

            if αnew > one(T)    #step size too large
                return αprev
            end

            @inbounds for j = 1:3
                ws[j] = s[j] + αnew*ds[j] #update to current
            end

            if ws[2] > 0 && ws[3] > 0       
                l = log(ws[3]/ws[2])
                f0 = ws[2]*l - ws[1]

                if f0 > 0 
                    f1 = ds[2]*l + ws[2]/ws[3]*ds[3] - ds[2] - ds[1]
                    if abs(αnew - αprev) < eps(T)
                        return αnew
                    end
    
                    αprev = αnew
                else
                    return αprev
                end
            else
                return αprev
            end

        end
        # return current one
        return αnew
    else
        return αprev
    end
end

# YC: line search based on the Newton method
# search from f(α) > 0, f'(α) < 0
function newton_step_length_exp_dual(
    ws::AbstractVector{T},
    dz::AbstractVector{T},
    z::AbstractVector{T},
    αprev::T
) where {T}
    #assume αprev is feasible

    # feasibility for other two conditions
    # α1 = dz[1] > 0 ? (- z[1]/dz[1]) : floatmax(T)
    # α3 = dz[3] < 0 ? (- z[3]/dz[3]) : floatmax(T)
    # αmax = min(α1,α3)

    l = log(-ws[3]/ws[1])
    f0 = ws[2] - ws[1] - ws[1]*l
    f1 = dz[2] - dz[1]*l - dz[3]*ws[1]/ws[3]
    αnew = αprev

    if f1 < 0
        
        # run 20 iterations at maximum
        @inbounds for iter = 1:20
            αnew = αprev - f0 / f1

            if αnew > one(T)    #step size too large
                return αprev
            end

            @inbounds for j = 1:3
                ws[j] = z[j] + αnew*dz[j] #update to current
            end

            if ws[1] < 0 && ws[3] > 0
                l = log(-ws[3]/ws[1])
                f0 = ws[2] - ws[1] - ws[1]*l

                if f0 > 0
                    f1 = dz[2] - dz[1]*l - dz[3]*ws[1]/ws[3]
    
                    if abs(αnew - αprev) < eps(T)
                        return αnew
                    end
    
                    αprev = αnew
                else
                    return αprev
                end
            else
                return αprev
            end

        end
        # return current one
        return αnew
    else
        return αprev
    end
end

###############################################
# Basic operations for exponential Cones
# Primal exponential cone: s3 ≥ s2*e^(s1/s2), s3,s2 > 0
# Dual exponential cone: z3 ≥ -z1*e^(z2/z1 - 1), z3 > 0, z1 < 0
# As in ECOS, we use the dual barrier function: f*(z) = -log(z2 - z1 - z1*log(z3/-z1)) - log(-z1) - log(z3):
# Evaluates the gradient of the dual exponential cone ∇f*(z) at z, and stores the result at g
function gradient_f(
    K::ExponentialCone{T},
    z::AbstractVector{T},
    g::AbstractVector{T}
) where {T}

    c1 = log(-z[3]/z[1])
    c2 = 1/(-z[1]*c1-z[1]+z[2])

    g[1] = c2*c1 - 1/z[1]
    g[2] = -c2
    g[3] = (c2*z[1]-1)/z[3]

end

# Evaluates the Hessian of the dual exponential cone barrier at z and stores the upper triangular part of the matrix μH*(z)
# NB:could reduce H to an upper triangular matrix later, remove duplicate updates
function compute_Hessian(
    K::ExponentialCone{T},
    z::AbstractVector{T},
    H::AbstractMatrix{T}
) where {T}
    # y = z1; z = z2; x = z3;
    # l = log(-z3/z1);
    # r = -z1*l-z1+z2;
    # Problematic Hessian
    # Hessian = [1/z1^2 - 1/(r*z1) + l^2/r^2     -l/r^2     1/(r*z3) + (l*z1)/(r^2*z3);
    #            -l/r^2                           1/r^2                  -z1/(r^2*z3);
    #            1/(r*z3) + (l*z1)/(r^2*z3)   -z1/(r^2*z3)   1/z3^2 - z1/(r*z3^2) + z1^2/(r^2*z3^2)]

    l = log(-z[3]/z[1])
    r = -z[1]*l-z[1]+z[2]

    H[1,1] = ((r*r-z[1]*r+l*l*z[1]*z[1])/(r*z[1]*z[1]*r))
    H[1,2] = (-l/(r*r))
    H[2,1] = H[1,2]
    H[2,2] = (1/(r*r))
    H[1,3] = ((z[2]-z[1])/(r*r*z[3]))
    H[3,1] = H[1,3]
    H[2,3] = (-z[1]/(r*r*z[3]))
    H[3,2] = H[2,3]
    H[3,3] = ((r*r-z[1]*r+z[1]*z[1])/(r*r*z[3]*z[3]))

end

function compute_centrality(
    K::ExponentialCone{T},
    s::AbstractVector{T},
    z::AbstractVector{T}
) where {T}

    barrier = zero(T)

    # Dual barrier
    l = log(-z[3]/z[1])
    barrier += -log(z[2]-z[1]-z[1]*l)-log(-z[1])-log(z[3])

    # Primal barrier: f(s) = ⟨s,g(s)⟩ - f*(-g(s))
    # f(s) = -2*log(s2) - log(s3) - log((1-barω)^2/barω) - 3, where barω = ω(1 - s1/s2 - log(s2) - log(s3))
    # NB: ⟨s,g(s)⟩ = -3 = - ν
    o = wright_omega(1-s[1]/s[2]-log(s[2]/s[3]))
    o = (o-1)*(o-1)/o
    barrier += -log(o)-2*log(s[2])-log(s[3]) - 3

    return barrier
end

# Returns true if s is primal feasible
function check_exp_primal_feas(s::AbstractVector{T}) where {T}

    if (s[3] > 0 && s[2] > 0)   #feasible
        res = s[2]*log(s[3]/s[2]) - s[1]
        if (res > 0)
            return true
        end
    end

    return false
end

# Returns true if z is dual feasible
function check_exp_dual_feas(z::AbstractVector{T}) where {T}

    if (z[3] > 0 && z[1] < 0)
        res = z[2] - z[1] - z[1]*log(-z[3]/z[1])
        if (res > 0)
            return true
        end
    end

    return false
end

# Compute the primal gradient of f(s) at s
# solve it by the Newton-Raphson method
function gradient_primal(
    K::ExponentialCone{T},
    s::AbstractVector{T},
    g::AbstractVector{T}
) where {T}

    o = wright_omega(1-s[1]/s[2]-log(s[2]/s[3]))

    g[1] = one(T)/((o-1)*s[2])
    g[2] = g[1] + g[1]*log(o*s[2]/s[3]) - one(T)/s[2]
    g[3] = o/((one(T) - o)*s[3])

end

# ω(z) is the Wright-Omega function
# Computes the value ω(z) defined as the solution y to
# the equation y+log(y) = z ONLY FOR z real and z>=1.
# NB::the code follows the ECOS solver, which comes from Santiago's thesis, 
# "Algorithms for Unsymmetric Cone Optimization and an Implementation for Problems with the Exponential Cone"
function wright_omega(z::T) where {T}
    w  = zero(T);
    r  = zero(T);
    q  = zero(T);
    zi = zero(T);

	if(z< zero(T))
        throw(error("β not in supported range", z)); #Fail if the input is not supported
    end

	if(z<one(T)+π)      #If z is between 0 and 1+π
        q = z-1;
        r = q;
        w = 1+0.5*r;
        r *= q;
        w += 1/16.0*r;
        r *= q;
        w -= 1/192.0*r;
        r *= q;
        w -= 1/3072.0*q;
        r *= q;                 #(z-1)^5
        w += 13/61440.0*q;
        #Initialize with the taylor series
    else
        r = log(z);
        q = r;
        zi  = one(T)/z;
        w = z-r;
        q = r*zi;
        w += q;
        q = q*zi;
        w += q*(0.5*r-1);
        q = q*zi;
        w += q*(1/3.0*r*r-3.0/2.0*r+1);
        # Initialize with w(z) = z-r+r/z^2(r/2-1)+r/z^3(1/3ln^2z-3/2r+1)
    end

    # FSC iteration
    # Initialize the residual
    r = z-w-log(w);

    z = (1+w);
    q = z+2/3.0*r;
    w *= 1+r/z*(z*q-0.5*r)/(z*q-r);
    r = (2*w*w-8*w-1)/(72.0*(z*z*z*z*z*z))*r*r*r*r;
    # Check residual
    # if(r<1.e-16) return w;
    # Just do two rounds
    z = (1+w);
    q = z+2/3.0*r;
    w *= 1+r/z*(z*q-0.5*r)/(z*q-r);
    r = (2*w*w-8*w-1)/(72.0*(z*z*z*z*z*z))*r*r*r*r;

    return w;
end

# 3rd-order correction at the point z, w.r.t. directions u,v and then save it to η
# NB: not so effective at present
function higher_correction!(
    K::ExponentialCone{T},
    η::AbstractVector{T},
    ds::AbstractVector{T},
    v::AbstractVector{T}
) where {T}

    # u for H^{-1}*Δs
    H = K.H
    u = K.vec_work
    z = K.z

    # lu factorization
    getrf!(H,K.ws)
    if K.ws.info[] == 0     # lu decomposition is successful
        # @. u = ds
        @inbounds for i = 1:3
            u[i] = ds[i]
        end
        getrs!(H,K.ws,u)    # solve H*u = ds
    else
        # @. η = zero(T)
        @inbounds for i = 1:3
            η[i] = zero(T)
        end
        return nothing
    end

    l = log(-z[3]/z[1])
    ψ = -z[1]*l-z[1]+z[2]

    # memory allocation
    η[1] = -l
    η[2] = one(T)
    η[3] = -z[1]/z[3]    # gradient of ψ

    dotψu = dot(η,u)
    dotψv = dot(η,v)

    # 3rd order correction: η = -0.5*[(dot(u,Hψ,v)*ψ - 2*dotψu*dotψv)/(ψ*ψ*ψ)*gψ + dotψu/(ψ*ψ)*Hψv + dotψv/(ψ*ψ)*Hψu - dotψuv/ψ + dothuv]
    # where :
    # Hψ = [  1/z[1]    0   -1/z[3];
    #           0       0   0;
    #         -1/z[3]   0   z[1]/(z[3]*z[3]);]
    # dotψuv = [-u[1]*v[1]/(z[1]*z[1]) + u[3]*v[3]/(z[3]*z[3]); 0; (u[3]*v[1]+u[1]*v[3])/(z[3]*z[3]) - 2*z[1]*u[3]*v[3]/(z[3]*z[3]*z[3])]
    # dothuv = [-2*u[1]*v[1]/(z[1]*z[1]*z[1]) ; 0; -2*u[3]*v[3]/(z[3]*z[3]*z[3])]
    # Hψv = Hψ*v
    # Hψu = Hψ*u
    #gψ is used inside η

    coef = ((u[1]*(v[1]/z[1] - v[3]/z[3]) + u[3]*(z[1]*v[3]/z[3] - v[1])/z[3])*ψ - 2*dotψu*dotψv)/(ψ*ψ*ψ)
    @inbounds for i = 1:3
        η[i] *= coef
    end

    inv_ψ2 = 1/ψ/ψ

    η[1] += (1/ψ - 2/z[1])*u[1]*v[1]/(z[1]*z[1]) - u[3]*v[3]/(z[3]*z[3])/ψ + dotψu*inv_ψ2*(v[1]/z[1] - v[3]/z[3]) + dotψv*inv_ψ2*(u[1]/z[1] - u[3]/z[3])
    η[3] += 2*(z[1]/ψ-1)*u[3]*v[3]/(z[3]*z[3]*z[3]) - (u[3]*v[1]+u[1]*v[3])/(z[3]*z[3])/ψ + dotψu*inv_ψ2*(z[1]*v[3]/(z[3]*z[3]) - v[1]/z[3]) + dotψv*inv_ψ2*(z[1]*u[3]/(z[3]*z[3]) - u[1]/z[3])

    invTwo = one(T)/2
    @inbounds for i = 1:3
        η[i] *= invTwo
    end

end


######################################
# primal-dual scaling
######################################

# Implementation sketch
# 1) only need to replace μH by W⊤W,
#   where W⊤W is the primal-dual scaling matrix generated by BFGS, i.e. W⊤W*[z,̃z] = [s,̃s]
#   ̃z = -f'(s), ̃s = - f*'(z)

# NB: better to create two matrix spaces, one for the Hessian at z, H*(z), and another one for BFGS (primal-dual scaling) matrix, H-BFGS(z,s)


function update_HBFGS(
    K::ExponentialCone{T},
    s::AbstractVector{T},
    z::AbstractVector{T},
    scale_flag::Bool
) where {T}
    # reuse memory
    st = K.grad_work
    zt = K.vec_work
    δs = K.grad
    tmp = K.z
    H = K.H
    HBFGS = K.HBFGS

    # Hessian computation, compute μ locally
    compute_Hessian(K,z,H)
    μ = dot(z,s)/3
    K.μ = μ
    # HBFGS .= μ*H
    @inbounds for i = 1:3
        @inbounds for j = 1:3
            HBFGS[i,j] = μ*H[i,j]
        end
    end

    # use the dual scaling
    if !scale_flag
        return nothing
    end

    # compute zt,st,μt locally
    gradient_primal(K,s,zt)
    gradient_f(K,z,st)
    @inbounds for i = 1:3
        zt[i] = -zt[i]
        st[i] = -st[i]
    end  
    
    μt = dot(zt,st)/3

    # δs = s - μ*st
    # δz = z - μ*zt
    @inbounds for i = 1:3
        δs[i] = s[i] - μ*st[i]
    end

    de1 = μ*μt-1
    de2 = dot(zt,H,zt) - 3*μt*μt

    if (de1 > eps(T) && de2 > eps(T))
        # tmp = H*zt - μt*st
        @inbounds for i = 1:3
            tmp[i] = H[i,1]*zt[1] + H[i,2]*zt[2] + H[i,3]*zt[3] - μt*st[i]
        end

        # store (s + μ*st + δs/de1) into zt
        @inbounds for i = 1:3
            zt[i] = s[i] + μ*st[i] + δs[i]/de1
        end

        # Hessian HBFGS:= μ*H + 1/(2*μ*3)*δs*(s + μ*st + δs/de1)' + 1/(2*μ*3)*(s + μ*st + δs/de1)*δs' - μ/de2*tmp*tmp'
        coef1 = 1/(2*μ*3)
        coef2 = μ/de2
        # HBFGS .+= coef1*δs*zt' + coef1*zt*δs' - coef2*tmp*tmp'
        @inbounds for i = 1:3
            @inbounds for j = 1:3
                HBFGS[i,j] += coef1*δs[i]*zt[j] + coef1*zt[i]*δs[j] - coef2*tmp[i]*tmp[j]
            end
        end
        # YC: to do but require H to be symmetric with upper triangular parts
        # syr2k!(uplo, trans, alpha, A, B, beta, C)
    else
        return nothing
    end

end<|MERGE_RESOLUTION|>--- conflicted
+++ resolved
@@ -48,28 +48,7 @@
 
 end
 
-<<<<<<< HEAD
-function reset_WtW_block!(
-    K::ExponentialCone{T},
-    WtWblock::AbstractVector{T}
-) where {T}
-    HBFGS = K.HBFGS
-    H = K.H
-
-    @inbounds for i = 1:3
-        @inbounds for j = 1:3
-            HBFGS[i,j] = K.μ*H[i,j]
-        end
-    end
-
-    _pack_triu(WtWblock,HBFGS)
-
-end
-
-# return x = y for unsymmetric cones
-=======
 # return x = y for asymmetric cones
->>>>>>> 8ff31866
 function affine_ds!(
     K::ExponentialCone{T},
     x::AbstractVector{T},
@@ -205,16 +184,11 @@
     α::T,
     backtrack::T
 ) where {T}
-<<<<<<< HEAD
     αmax = α
     # @. ws = s + α*ds
     @inbounds for i = 1:3
         ws[i] = s[i] + α*ds[i]
     end
-=======
-
-    @. ws = s + α*ds
->>>>>>> 8ff31866
 
     while !check_exp_primal_feas(ws)
         # NB: need to be tackled in a smarter way
