# ----------------------------------------------------
# Exponential Cone
# ----------------------------------------------------

# degree of the cone.  Always 3
dim(K::ExponentialCone{T}) where {T} = 3
degree(K::ExponentialCone{T}) where {T} = dim(K)
numel(K::ExponentialCone{T}) where {T} = dim(K)

is_symmetric(::ExponentialCone{T}) where {T} = false

#exponential cone returns a dense WtW block
function WtW_is_diagonal(
    K::ExponentialCone{T}
) where{T}
    return false
end

function update_scaling!(
    K::ExponentialCone{T},
    s::AbstractVector{T},
    z::AbstractVector{T},
    μ::T,
    scaling_strategy::ScalingStrategy
) where {T}

    # update both gradient and Hessian for function f*(z) at the point z
    # NB: the update order can't be switched as we reuse memory in the 
    # Hessian computation Hessian update
    update_grad_HBFGS(K,s,z,μ,scaling_strategy)

    # K.z .= z
    @inbounds for i = 1:3
        K.z[i] = z[i]
    end
end

# return μH*(z) for exponential cone
function get_WtW_block!(
    K::ExponentialCone{T},
    WtWblock::AbstractVector{T}
) where {T}

    #Vectorize triu(K.HBFGS)
    _pack_triu(WtWblock,K.HBFGS)

end

# return x = y for asymmetric cones
function affine_ds!(
    K::ExponentialCone{T},
    x::AbstractVector{T},
    y::AbstractVector{T}
) where {T}

    # @. x = y
    @inbounds for i = 1:3
        x[i] = y[i]
    end

end

# unit initialization for asymmetric solves
function unit_initialization!(
   K::ExponentialCone{T},
   s::AbstractVector{T},
   z::AbstractVector{T}
) where{T}

    s[1] = one(T)*(-1.051383945322714)
    s[2] = one(T)*(0.556409619469370)
    s[3] = one(T)*(1.258967884768947)

    #@. z = s
    @inbounds for i = 1:3
        z[i] = s[i]
    end

   return nothing
end

# compute ds in the combined step where μH(z)Δz + Δs = - ds
function combined_ds!(
    K::ExponentialCone{T},
    dz::AbstractVector{T},
    step_z::AbstractVector{T},
    step_s::AbstractVector{T},
    σμ::T
) where {T}
    η = K.grad_work

    #3rd order correction requires input variables.z
    higher_correction!(K,η,step_s,step_z)             

    @inbounds for i = 1:3
        dz[i] = K.grad[i]*σμ - η[i]
    end

    return nothing
end

# compute the generalized step ds
function Wt_λ_inv_circ_ds!(
    K::ExponentialCone{T},
    lz::AbstractVector{T},
    rz::AbstractVector{T},
    rs::AbstractVector{T},
    Wtlinvds::AbstractVector{T}
) where {T}

    # @. Wtlinvds = rs    #Wᵀ(λ \ ds) <- ds
    @inbounds for i = 1:3
        Wtlinvds[i] = rs[i]
    end

    return nothing
end

# compute the generalized step of -μH(z)Δz
function WtW_Δz!(
    K::ExponentialCone{T},
    lz::AbstractVector{T},
    ls::AbstractVector{T},
    workz::AbstractVector{T}
) where {T}

    # mul!(ls,K.HBFGS,lz,-one(T),zero(T))
    H = K.HBFGS
    @inbounds for i = 1:3
        ls[i] = - H[i,1]*lz[1] - H[i,2]*lz[2] - H[i,3]*lz[3]
    end

end

#return maximum step length while staying in exponential cone
function step_length(
    K::ExponentialCone{T},
    dz::AbstractVector{T},
    ds::AbstractVector{T},
     z::AbstractVector{T},
     s::AbstractVector{T},
     settings::Settings{T},
     αmax::T
) where {T}

    backtrack = settings.linesearch_backtrack_step

    αz = _step_length_expcone(K.vec_work, dz, z, αmax, backtrack, is_dual_feasible_expcone)
    αs = _step_length_expcone(K.vec_work, ds, s, αmax, backtrack, is_primal_feasible_expcone)

    return (αz,αs)
end

# -----------------------------------------
# Basic operations for exponential Cones
#
# Primal exponential cone: s3 ≥ s2*e^(s1/s2), s3,s2 > 0
# Dual exponential cone: z3 ≥ -z1*e^(z2/z1 - 1), z3 > 0, z1 < 0
# We use the dual barrier function: 
# f*(z) = -log(z2 - z1 - z1*log(z3/-z1)) - log(-z1) - log(z3)
# -----------------------------------------


function compute_centrality(
    K::ExponentialCone{T},
    s::AbstractVector{T},
    z::AbstractVector{T}
) where {T}

    barrier = zero(T)

    # Dual barrier
    l = logsafe(-z[3]/z[1])
    barrier += -logsafe(-z[3]*z[1]) - logsafe(z[2]-z[1]-z[1]*l) 

    # Primal barrier: 
    # f(s) = ⟨s,g(s)⟩ - f*(-g(s))
    #      = -2*log(s2) - log(s3) - log((1-barω)^2/barω) - 3, 
    # where barω = ω(1 - s1/s2 - log(s2) - log(s3))
    # NB: ⟨s,g(s)⟩ = -3 = - ν
    o = wright_omega(1-s[1]/s[2]-logsafe(s[2]/s[3]))
    o = (o-1)*(o-1)/o
    barrier += -logsafe(o)-2*logsafe(s[2])-logsafe(s[3]) - 3

    return barrier
end

# Returns true if s is primal feasible
function is_primal_feasible_expcone(s::AbstractVector{T}) where {T}

    if (s[3] > 0 && s[2] > 0)   #feasible
        res = s[2]*logsafe(s[3]/s[2]) - s[1]
        if (res > 0)
            return true
        end
    end

    return false
end

# Returns true if z is dual feasible
function is_dual_feasible_expcone(z::AbstractVector{T}) where {T}

    if (z[3] > 0 && z[1] < 0)
        res = z[2] - z[1] - z[1]*logsafe(-z[3]/z[1])
        if (res > 0)
            return true
        end
    end
    return false
end

# Compute the primal gradient of f(s) at s
# solve it by the Newton-Raphson method
function gradient_primal(
    K::ExponentialCone{T},
    s::AbstractVector{T},
    g::AbstractVector{T}
) where {T}

    ω = wright_omega(1-s[1]/s[2]-logsafe(s[2]/s[3]))

    g[1] = one(T)/((ω-1)*s[2])
    g[2] = g[1] + g[1]*logsafe(ω*s[2]/s[3]) - one(T)/s[2]
    g[3] = ω/((one(T) - ω)*s[3])

end

# ω(z) is the Wright-Omega function
# Computes the value ω(z) defined as the solution y to
# y+log(y) = z for reals z>=1.
#
# Follows Algorithm 4, §8.4 of thesis of Santiago Serrango:
#  Algorithms for Unsymmetric Cone Optimization and an
#  Implementation for Problems with the Exponential Cone 
#  https://web.stanford.edu/group/SOL/dissertations/ThesisAkleAdobe-augmented.pdf

function wright_omega(z::T) where {T}

 	if(z< zero(T))
        throw(error("argument not in supported range : ", z)); 
    end

	if(z<one(T)+π)      
        #Initialize with the taylor series
        p = z-1            #(z-1)
        w = 1+0.5*p
        p *= (z-1)         #(z-1)^2
        w += (1/16.0)*p
        p *= (z-1)          #(z-1)^3
        w -= (1/192.0)*p
        p *= (z-1)          #(z-1)^4
        w -= (1/3072.0)*p
        p *= (z-1)          #(z-1)^5
        w += (13/61440.0)*p
    else
        # Initialize with:
        # w(z) = z - log(z) + 
        #        log(z)/z + 
        #        log(z)/z^2(log(z)/2-1) + 
        #        log(z)/z^3(1/3log(z)^2-3/2log(z)+1)

        logz = logsafe(z)
        zinv = inv(z)
        w = z - logz

        # add log(z)/z 
        q = logz*zinv  # log(z)/z 
        w += q

        # add log(z)/z^2(log(z)/2-1
        q *= zinv      # log(z)/(z^2) 
        w += q * (logz/2 - 1)

        # add log(z)/z^3(1/3log(z)^2-3/2log(z)+1)
        q * zinv       # log(z)/(z^3) 
        w += q * (logz*logz/3 - (3/2)*logz + 1)

    end

    # Initialize the residual
    r = z - w - logsafe(w)

    # Santiago suggests two refinement iterations only
    for i = 1:2
        wp1 = (1+w)
        t = wp1 * (wp1 + (2. * r)/3.0 )
        w *= 1 + (r/wp1) * ( t - 0.5 * r) / (t - r)
        r = (2*w*w-8*w-1)/(72.0*(wp1*wp1*wp1*wp1*wp1*wp1))*r*r*r*r
    end 

    return w;
end

# 3rd-order correction at the point z, 
# w.r.t. directions u,v and then save it to η

function higher_correction!(
    K::ExponentialCone{T},
    η::AbstractVector{T},
    ds::AbstractVector{T},
    v::AbstractVector{T}
) where {T}

    # u for H^{-1}*Δs
    H = K.H
    u = K.vec_work
    z = K.z
 
    #solve H*u = ds
    issuccess = cholesky_3x3_explicit_factor!(K.cholH,H)
    if issuccess 
        cholesky_3x3_explicit_solve!(u,K.cholH,ds)
    else 
        @inbounds for i = 1:3
            η[i] = zero(T)
        end
        return nothing
    end
    

    η[2] = one(T)
    η[3] = -z[1]/z[3]    # gradient of ψ
    η[1] = logsafe(η[3])

    ψ = z[1]*η[1]-z[1]+z[2]

    dotψu = dot(η,u)
    dotψv = dot(η,v)

    # 3rd order correction: 
    # η = -0.5*[(dot(u,Hψ,v)*ψ - 2*dotψu*dotψv)/(ψ*ψ*ψ)*gψ + 
    #      dotψu/(ψ*ψ)*Hψv + dotψv/(ψ*ψ)*Hψu - dotψuv/ψ + dothuv]
    #
    # where :
    # Hψ = [  1/z[1]    0   -1/z[3];
    #           0       0   0;
    #         -1/z[3]   0   z[1]/(z[3]*z[3]);]
    # dotψuv = [-u[1]*v[1]/(z[1]*z[1]) + u[3]*v[3]/(z[3]*z[3]); 
    #            0; 
    #           (u[3]*v[1]+u[1]*v[3])/(z[3]*z[3]) - 2*z[1]*u[3]*v[3]/(z[3]*z[3]*z[3])]
    #
    # dothuv = [-2*u[1]*v[1]/(z[1]*z[1]*z[1]) ; 
    #            0; 
    #           -2*u[3]*v[3]/(z[3]*z[3]*z[3])]
    # Hψv = Hψ*v
    # Hψu = Hψ*u
    #gψ is used inside η

    coef = ((u[1]*(v[1]/z[1] - v[3]/z[3]) + u[3]*(z[1]*v[3]/z[3] - v[1])/z[3])*ψ - 2*dotψu*dotψv)/(ψ*ψ*ψ)
    @inbounds for i = 1:3
        η[i] *= coef
    end

    inv_ψ2 = 1/ψ/ψ

    η[1] += (1/ψ - 2/z[1])*u[1]*v[1]/(z[1]*z[1]) - u[3]*v[3]/(z[3]*z[3])/ψ + dotψu*inv_ψ2*(v[1]/z[1] - v[3]/z[3]) + dotψv*inv_ψ2*(u[1]/z[1] - u[3]/z[3])
    η[3] += 2*(z[1]/ψ-1)*u[3]*v[3]/(z[3]*z[3]*z[3]) - (u[3]*v[1]+u[1]*v[3])/(z[3]*z[3])/ψ + dotψu*inv_ψ2*(z[1]*v[3]/(z[3]*z[3]) - v[1]/z[3]) + dotψv*inv_ψ2*(z[1]*u[3]/(z[3]*z[3]) - u[1]/z[3])

    @inbounds for i = 1:3
        η[i] /= 2
    end

end


#-------------------------------------
# primal-dual scaling
#-------------------------------------

# Implementation sketch
# 1) only need to replace μH by W^TW, where
#    W^TW is the primal-dual scaling matrix 
#    generated by BFGS, i.e. W^T W*[z,\tilde z] = [s,\tile s]
#   \tilde z = -f'(s), \tilde s = - f*'(z)


# update the gradient and the HBFGS
function update_grad_HBFGS(
    K::ExponentialCone{T},
    s::AbstractVector{T},
    z::AbstractVector{T},
    μ::T,
    scaling_strategy::ScalingStrategy
) where {T}
    # reuse memory
    st = K.grad
    zt = K.vec_work
    δs = K.grad_work
    tmp = K.z   #shared workspace for δz, tmp, axis_z
    H = K.H
    HBFGS = K.HBFGS

    # Hessian computation, compute μ locally
    l = logsafe(-z[3]/z[1])
    r = -z[1]*l-z[1]+z[2]

    # compute the gradient at z
    # gradient_f(K,z,st)  #st (K.grad) is indeed the gradient at z
    c2 = one(T)/r

    st[1] = c2*l - 1/z[1]
    st[2] = -c2
    st[3] = (c2*z[1]-1)/z[3]

    # compute_Hessian(K,z,H)
    H[1,1] = ((r*r-z[1]*r+l*l*z[1]*z[1])/(r*z[1]*z[1]*r))
    H[1,2] = (-l/(r*r))
    H[2,1] = H[1,2]
    H[2,2] = (1/(r*r))
    H[1,3] = ((z[2]-z[1])/(r*r*z[3]))
    H[3,1] = H[1,3]
    H[2,3] = (-z[1]/(r*r*z[3]))
    H[3,2] = H[2,3]
    H[3,3] = ((r*r-z[1]*r+z[1]*z[1])/(r*r*z[3]*z[3]))    

    #Use the local mu with primal dual strategy.  Otherwise 
    #we use the global one 
    if(scaling_strategy == Dual::ScalingStrategy)
        # HBFGS .= μ*H
        @inbounds for i = 1:3
            @inbounds for j = 1:3
                HBFGS[i,j] = μ*H[i,j]
            end
        end
        return nothing
    end 
    dot_sz = dot(z,s)
    μ = dot_sz/3

    # compute zt,st,μt locally
    # NB: zt,st have different sign convention wrt Mosek paper
    gradient_primal(K,s,zt)

    μt = dot(zt,st)/3

    # δs = s + μ*st
    # δz = z + μ*zt     

    @inbounds for i = 1:3
        δs[i] = s[i] + μ*st[i]
    end

    δz = tmp
    @inbounds for i = 1:3
        δz[i] = z[i] + μ*zt[i]
    end    
    dot_δsz = dot(δs,δz)

    de1 = μ*μt-1
    de2 = dot(zt,H,zt) - 3*μt*μt

<<<<<<< HEAD
    if !(abs(de1) > eps(T) && abs(de2) > eps(T))
=======
    if de1 < eps(T)
>>>>>>> cd12605b
        # HBFGS when s,z are on the central path
        @inbounds for i = 1:3
            @inbounds for j = 1:3
                HBFGS[i,j] = μ*H[i,j]
            end
        end
        return nothing
    else
        # compute t
        # tmp = μt*st - H*zt
        @inbounds for i = 1:3
            tmp[i] = μt*st[i] - H[i,1]*zt[1] - H[i,2]*zt[2] - H[i,3]*zt[3]
        end

        # HBFGS as a workspace
        copyto!(HBFGS,H)
        @inbounds for i = 1:3
            @inbounds for j = 1:3
                HBFGS[i,j] -= st[i]*st[j]/3 + tmp[i]*tmp[j]/de2
            end
        end

        t = μ*norm(HBFGS)  #Frobenius norm

        @assert dot_sz > 0
        @assert dot_δsz > 0
        @assert t > 0

        # generate the remaining axis
        # axis_z = cross(z,zt)
        axis_z = tmp
        axis_z[1] = z[2]*zt[3] - z[3]*zt[2]
        axis_z[2] = z[3]*zt[1] - z[1]*zt[3]
        axis_z[3] = z[1]*zt[2] - z[2]*zt[1]
        normalize!(axis_z)

        # HBFGS = s*s'/⟨s,z⟩ + δs*δs'/⟨δs,δz⟩ + t*axis_z*axis_z'
        @inbounds for i = 1:3
            @inbounds for j = i:3
                HBFGS[i,j] = s[i]*s[j]/dot_sz + δs[i]*δs[j]/dot_δsz + t*axis_z[i]*axis_z[j]
            end
        end

        # symmetrize matrix
        HBFGS[2,1] = HBFGS[1,2]
        HBFGS[3,1] = HBFGS[1,3]
        HBFGS[3,2] = HBFGS[2,3]

        return nothing
    end
end<|MERGE_RESOLUTION|>--- conflicted
+++ resolved
@@ -450,11 +450,8 @@
     de1 = μ*μt-1
     de2 = dot(zt,H,zt) - 3*μt*μt
 
-<<<<<<< HEAD
     if !(abs(de1) > eps(T) && abs(de2) > eps(T))
-=======
-    if de1 < eps(T)
->>>>>>> cd12605b
+
         # HBFGS when s,z are on the central path
         @inbounds for i = 1:3
             @inbounds for j = 1:3
