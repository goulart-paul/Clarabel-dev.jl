# ----------------------------------------------------
# Second Order Cone
# ----------------------------------------------------

#degree = 1 for SOC, since e'*e = 1
degree(K::SecondOrderCone{T}) where {T} = 1

function update_scaling!(
    K::SecondOrderCone{T},
    s::AbstractVector{T},
    z::AbstractVector{T},
    μ::T,
    scaling_strategy::ScalingStrategy
) where {T}

    #first calculate the scaled vector w
    @views zscale = sqrt(z[1]^2 - dot(z[2:end],z[2:end]))
    @views sscale = sqrt(s[1]^2 - dot(s[2:end],s[2:end]))
    gamma  = sqrt((1 + dot(s,z)/(zscale*sscale) ) / 2)

    w = K.w

    w     .= s./(2*sscale*gamma)
    w[1]  += z[1]/(2*zscale*gamma)

    @views w[2:end] .-= z[2:end]/(2*zscale*gamma)

    #various intermediate calcs for u,v,d,η
    w0p1 = w[1] + 1
    @views w1sq = dot(w[2:end],w[2:end])
    w0sq = w[1]*w[1]
    α  = w0p1 + w1sq / w0p1
    β  = 1 + 2/w0p1 + w1sq / (w0p1*w0p1)

    #Scalar d is the upper LH corner of the diagonal
    #term in the rank-2 update form of W^TW
    K.d = w0sq/2 + w1sq/2 * (1 - (α*α)/(1+w1sq*β))

    #the leading scalar term for W^TW
    K.η = sqrt(sscale/zscale)

    #the vectors for the rank two update
    #representation of W^TW
    u0 = sqrt(w0sq + w1sq - K.d)
    u1 = α/u0
    v0 = zero(T)
    v1 = sqrt(u1*u1 - β)
    K.u[1] = u0
    @views K.u[2:end] .= u1.*K.w[2:end]
    K.v[1] = v0
    @views K.v[2:end] .= v1.*K.w[2:end]

    #λ = Wz
    gemv_W!(K,:N,z,K.λ,one(T),zero(T))

    return nothing
end

#configure cone internals to provide W = I scaling
function set_identity_scaling!(
    K::SecondOrderCone{T}
) where {T}

    K.d  = one(T)
    K.u .= zero(T)
    K.v .= zero(T)
    K.η  = one(T)
    K.w .= zero(T)

    return nothing
end

function get_WtW_block!(
    K::SecondOrderCone{T},
    WtWblock::AbstractVector{T}
) where {T}

    #NB: we are returning here the diagonal D block from the
    #sparse representation of W^TW, but not the
    #extra two entries at the bottom right of the block.
    #The ConicVector for s and z (and its views) don't
    #know anything about the 2 extra sparsifying entries

    WtWblock    .= (K.η^2)
    WtWblock[1] *= K.d

    return nothing
end


# returns x = λ ∘ λ for the socone
function affine_ds!(
    K::SecondOrderCone{T},
    x::AbstractVector{T},
    y::AbstractVector{T}
) where {T}

    circ_op!(K,x,K.λ,K.λ)

    return nothing
end


# implements x = y ∘ z for socone
function circ_op!(
    K::SecondOrderCone{T},
    x::AbstractVector{T},
    y::AbstractVector{T},
    z::AbstractVector{T}
) where {T}

    x[1] = dot(y,z)
    y0   = y[1]
    z0   = z[1]
    for i = 2:length(x)
        x[i] = y0*z[i] + z0*y[i]
    end

    return nothing
end

# implements x = λ \ z for the socone, where λ
# is the internally maintained scaling variable.
function λ_inv_circ_op!(
    K::SecondOrderCone{T},
    x::AbstractVector{T},
    z::AbstractVector{T}
) where {T}

    inv_circ_op!(K, x, K.λ, z)

end

# implements x = y \ z for the socone
function inv_circ_op!(
    K::SecondOrderCone{T},
    x::AbstractVector{T},
    y::AbstractVector{T},
    z::AbstractVector{T}
) where {T}

    @views p = (y[1]^2 - dot(y[2:end],y[2:end]))
    pinv = 1/p
    @views v = dot(y[2:end],z[2:end])

    x[1]      = (y[1]*z[1] - v)*pinv
    @views x[2:end] .= pinv*(v/y[1] - z[1]).*y[2:end] + (1/y[1]).*z[2:end]

    return nothing
end

# place vector into socone
function shift_to_cone!(
    K::SecondOrderCone{T},
    z::AbstractVector{T}
) where{T}

    z[1] = max(z[1],0)

    @views α = z[1]^2 - dot(z[2:end],z[2:end])
    if(α < eps(T))
        #done in two stages since otherwise (1.-α) = -α for
        #large α, which makes z exactly 0.0 (or worse, -0.0 )
        z[1] -=  α
        z[1] +=  one(T)
    end

    return nothing
end

# asymmetric initialization
function asymmetric_init!(
   K::SecondOrderCone{T},
   s::AbstractVector{T},
   z::AbstractVector{T}
) where{T}

    s .= zero(T)
    z .= zero(T)
    add_scaled_e!(K,s,one(T))
    add_scaled_e!(K,z,one(T))

   return nothing
end

# implements y = αWx + βy for the socone
function gemv_W!(
    K::SecondOrderCone{T},
    is_transpose::Symbol,
    x::AbstractVector{T},
    y::AbstractVector{T},
    α::T,
    β::T
) where {T}

  #NB: symmetric, so ignore transpose

  # use the fast product method from ECOS ECC paper
  @views ζ = dot(K.w[2:end],x[2:end])
  c = x[1] + ζ/(1+K.w[1])

  y[1] = α*K.η*(K.w[1]*x[1] + ζ) + β*y[1]

  for i = 2:length(y)
    y[i] = (α*K.η)*(x[i] + c*K.w[i]) + β*y[i]
  end

  return nothing
end

# implements y = αW^{-1}x + βy for the socone
function gemv_Winv!(
    K::SecondOrderCone{T},
    is_transpose::Symbol,
    x::AbstractVector{T},
    y::AbstractVector{T},
    α::T,
    β::T
) where {T}

    #NB: symmetric, so ignore transpose

    # use the fast inverse product method from ECOS ECC paper
    @views ζ = dot(K.w[2:end],x[2:end])
    c = -x[1] + ζ/(1+K.w[1])

    y[1] = (α/K.η)*(K.w[1]*x[1] - ζ) + β*y[1]

    for i = 2:length(y)
        y[i] = (α/K.η)*(x[i] + c*K.w[i]) + β*y[i]
    end

    return nothing
end


# implements y = y + αe for the socone
function add_scaled_e!(
    K::SecondOrderCone{T},
    x::AbstractVector{T},α::T
) where {T}

    #e is (1,0.0..0)
    x[1] += α

    return nothing
end

# compute ds in the combined step where λ ∘ (WΔz + W^{-⊤}Δs) = - ds
function combined_ds!(
    K::SecondOrderCone{T},
    dz::AbstractVector{T},
    step_z::AbstractVector{T},
    step_s::AbstractVector{T},
    σμ::T
) where {T}

    tmp = dz                #alias
    dz .= step_z            #copy for safe call to gemv_W
    gemv_W!(K,:N,tmp,step_z,one(T),zero(T))         #Δz <- WΔz
    tmp .= step_s           #copy for safe call to gemv_Winv
    gemv_Winv!(K,:T,tmp,step_s,one(T),zero(T))      #Δs <- W⁻¹Δs
    circ_op!(K,tmp,step_s,step_z)                   #tmp = W⁻¹Δs ∘ WΔz
    add_scaled_e!(K,tmp,-σμ)                        #tmp = W⁻¹Δs ∘ WΔz - σμe

    return nothing
end

# compute the generalized step Wᵀ(λ \ ds)
function Wt_λ_inv_circ_ds!(
    K::SecondOrderCone{T},
    lz::AbstractVector{T},
    rz::AbstractVector{T},
    rs::AbstractVector{T},
    Wtlinvds::AbstractVector{T}
) where {T}

    tmp = lz;
    @. tmp = rz  #Don't want to modify our RHS
    λ_inv_circ_op!(K,tmp,rs)                  #tmp = λ \ ds
    gemv_W!(K,:T,tmp,Wtlinvds,one(T),zero(T)) #Wᵀ(λ \ ds) = Wᵀ(tmp)

    return nothing
end

# compute the generalized step of -WᵀWΔz
function WtW_Δz!(
    K::SecondOrderCone{T},
    lz::AbstractVector{T},
    ls::AbstractVector{T},
    workz::AbstractVector{T}
) where {T}

    gemv_W!(K,:N,lz,workz,one(T),zero(T))    #work = WΔz
    gemv_W!(K,:T,workz,ls,-one(T),zero(T))   #Δs = -WᵀWΔz

end

#return maximum allowable step length while remaining in the socone
function step_length(
    K::SecondOrderCone{T},
    dz::AbstractVector{T},
    ds::AbstractVector{T},
     z::AbstractVector{T},
     s::AbstractVector{T},
     settings::Settings{T},
     α::T,
<<<<<<< HEAD
=======
     settings::Settings{T}
>>>>>>> 23ff98b3
) where {T}

    αz   = _step_length_soc_component(dz,z)
    αs   = _step_length_soc_component(ds,s)

    return (αz,αs)
end

# find the maximum step length α≥0 so that
# x + αy stays in the SOC
function _step_length_soc_component(
    y::AbstractVector{T},
    x::AbstractVector{T}
) where {T}

    # assume that x is in the SOC, and
    # find the minimum positive root of
    # the quadratic equation:
    # ||x₁+αy₁||^2 = (x₀ + αy₀)^2

    @views a = y[1]^2 - dot(y[2:end],y[2:end])
    @views b = 2*(x[1]*y[1] - dot(x[2:end],y[2:end]))
    @views c = x[1]^2 - dot(x[2:end],x[2:end])  #should be ≥0
    d = b^2 - 4*a*c

    if(c < 0)
        throw(DomainError(c, "starting point of line search not in SOC"))
    end

    if( (a > 0 && b > 0) || d < 0)
        #all negative roots / complex root pair
        #-> infinite step length
        return floatmax(T)

    else
        sqrtd = sqrt(d)
        r1 = (-b + sqrtd)/(2*a)
        r2 = (-b - sqrtd)/(2*a)
        #return the minimum positive root
        r1 = r1 < 0 ? floatmax(T) : r1
        r2 = r2 < 0 ? floatmax(T) : r2
        return prevfloat(min(r1,r2))
    end

end

function compute_centrality(
    K::SecondOrderCone{T},
    s::AbstractVector{T},
    z::AbstractVector{T}
) where {T}

    barrier_s = s[1]^2 - dot(s[2:end],s[2:end])
    barrier_z = z[1]^2 - dot(z[2:end],z[2:end])

    # avoid numerical issue that barrier_s <= 0 or barrier_z <= 0
    if barrier_s > 0 && barrier_z > 0
        return -log(barrier_s*barrier_z)/2
    else
        return Inf
    end
end<|MERGE_RESOLUTION|>--- conflicted
+++ resolved
@@ -304,11 +304,7 @@
      z::AbstractVector{T},
      s::AbstractVector{T},
      settings::Settings{T},
-     α::T,
-<<<<<<< HEAD
-=======
-     settings::Settings{T}
->>>>>>> 23ff98b3
+     α::T
 ) where {T}
 
     αz   = _step_length_soc_component(dz,z)
