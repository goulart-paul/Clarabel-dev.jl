--- conflicted
+++ resolved
@@ -206,7 +206,6 @@
 
 # maximum allowed step length over all cones
 function cones_step_length(
-<<<<<<< HEAD
      cones::ConeSet{T},
         dz::ConicVector{T},
         ds::ConicVector{T},
@@ -214,15 +213,6 @@
          s::ConicVector{T},
   settings::Settings{T},
          α::T
-=======
-    cones::ConeSet{T},
-    dz::ConicVector{T},
-    ds::ConicVector{T},
-     z::ConicVector{T},
-     s::ConicVector{T},
-     settings::Settings{T},
-    α::T
->>>>>>> 23ff98b3
 ) where {T}
 
     dz    = dz.views
@@ -244,14 +234,9 @@
     # YC: implement step search for symmetric cones first
     # NB: split the step search for symmetric and unsymmtric cones due to the complexity of the latter
     for (cone,type,dzi,dsi,zi,si) in zip(cones,cones.types,dz,ds,z,s)
-<<<<<<< HEAD
         # println("type is ", type)
         @conedispatch (nextαz,nextαs) = step_length(cone,dzi,dsi,zi,si,settings,α)
         α = min(α,nextαz,nextαs)
-=======
-        @conedispatch (nextαz,nextαs) = step_length(cone,dzi,dsi,zi,si,α,settings)
-        α = prevfloat(min(α,nextαz,nextαs))
->>>>>>> 23ff98b3
     end
 
     return α
@@ -264,11 +249,7 @@
     variables::DefaultVariables{T},
     work::DefaultVariables{T},
     α::T,
-<<<<<<< HEAD
-    settings::Settings{T}
-=======
     settings::Settings{T},
->>>>>>> 23ff98b3
 ) where {T}
 
     dz    = step.z
