# -------------------------------------
# KKTSolver using direct LDL factorisation
# -------------------------------------

mutable struct DirectLDLKKTSolver{T} <: AbstractKKTSolver{T}

    # problem dimensions
    m::Int; n::Int; p::Int

    # Left and right hand sides for solves
    x::Vector{T}
    b::Vector{T}

    # internal workspace for IR scheme
    work_e::Vector{T}
    work_dx::Vector{T}

    #KKT mapping from problem data to KKT
    map::LDLDataMap

    #the expected signs of D in KKT = LDL^T
    Dsigns::Vector{Int}

    # a vector for storing the WtW blocks
    # on the in the KKT matrix block diagonal
    WtWblocks::Vector{Vector{T}}

    #unpermuted KKT matrix
    KKT::SparseMatrixCSC{T,Int}

    #symmetric view for residual calcs
    KKTsym::Symmetric{T, SparseMatrixCSC{T,Int}}

    #settings just points back to the main solver settings.
    #Required since there is no separate LDL settings container
    settings::Settings{T}

    #the direct linear LDL solver
    ldlsolver::AbstractDirectLDLSolver{T}

<<<<<<< HEAD
    ϵ::T                    # current dynamic regularization
=======
    #the diagonal regularizer currently applied
    diagonal_regularizer::T

    #marker indicating ill conditioning 
    # PJG: need to reset scale_flag after each solve
    is_ill_conditioned::Bool

>>>>>>> 8ff31866

    function DirectLDLKKTSolver{T}(P,A,cones,m,n,settings) where {T}

        #solving in sparse format.  Need this many
        #extra variables for SOCs
        p = 2*cones.type_counts[SecondOrderConeT]

        #LHS/RHS/work for iterative refinement
        x    = Vector{T}(undef,n+m+p)
        b    = Vector{T}(undef,n+m+p)
        work_e  = Vector{T}(undef,n+m+p)
        work_dx = Vector{T}(undef,n+m+p)

        #the expected signs of D in LDL
        Dsigns = Vector{Int}(undef,n+m+p)
        _fill_Dsigns!(Dsigns,m,n,p)

        #updates to the diagonal of KKT will be
        #assigned here before updating matrix entries
        WtWblocks = _allocate_kkt_WtW_blocks(T, cones)

        #which LDL solver should I use?
        ldlsolverT = _get_ldlsolver_type(settings.direct_solve_method)

        #does it want a :triu or :tril KKT matrix?
        kktshape = required_matrix_shape(ldlsolverT)
        KKT, map = _assemble_kkt_matrix(P,A,cones,kktshape)

        diagonal_regularizer = zero(T)

        if(settings.static_regularization_enable)
            diagonal_regularizer = settings.static_regularization_constant
            @views _offset_values_KKT!(KKT, map.diag_full[1:n], diagonal_regularizer, Dsigns[1:n])
        end

        #KKT will be triu data only, but we will want
        #the following to allow products like KKT*x
        KKTsym = Symmetric(KKT)

        #the LDL linear solver engine
        ldlsolver = ldlsolverT{T}(KKT,Dsigns,settings)

<<<<<<< HEAD
        return new(m,n,p,x,b,work_e,work_dx,map,Dsigns,WtWblocks,KKT,KKTsym,abs_kkt_diag,settings,ldlsolver)
=======
        #assume reasonable conditioning to start
        is_ill_conditioned = false

        return new(m,n,p,x,b,
                   work_e,work_dx,map,Dsigns,WtWblocks,
                   KKT,KKTsym,settings,ldlsolver,
                   diagonal_regularizer, is_ill_conditioned)
>>>>>>> 8ff31866
    end

end

DirectLDLKKTSolver(args...) = DirectLDLKKTSolver{DefaultFloat}(args...)

function _get_ldlsolver_type(s::Symbol)
    try
        return DirectLDLSolversDict[s]
    catch
        throw(error("Unsupported direct LDL linear solver :", s))
    end
end

function _fill_Dsigns!(Dsigns,m,n,p)

    Dsigns .= 1

    #flip expected negative signs of D in LDL
    Dsigns[n+1:n+m] .= -1

    #the trailing block of p entries should
    #have alternating signs
    Dsigns[(n+m+1):2:(n+m+p)] .= -1
end

#update entries in the kktsolver object using the
#given index into its CSC representation
function _update_values!(
    ldlsolver::AbstractDirectLDLSolver{T},
    KKT::SparseMatrixCSC{T,Ti},
    index::Vector{Ti},
    values::Vector{T}
) where{T,Ti}

    #Update values in the KKT matrix K
    _update_values_KKT!(KKT,index,values)

    #give the LDL subsolver an opportunity to update the same
    #values if needed.   This latter is useful for QDLDL
    #since it stores its own permuted copy
    update_values!(ldlsolver,index,values)

end

#updates KKT matrix values
function _update_values_KKT!(
    KKT::SparseMatrixCSC{T,Int},
    index::Vector{Ti},
    values::Vector{T}
) where{T,Ti}

    #Update values in the KKT matrix K
    @. KKT.nzval[index] = values

end

#scale entries in the kktsolver object using the
#given index into its CSC representation
function _scale_values!(
    ldlsolver::AbstractDirectLDLSolver{T},
    KKT::SparseMatrixCSC{T,Ti},
    index::Vector{Ti},
    scale::T
) where{T,Ti}

    #Update values in the KKT matrix K
    _scale_values_KKT!(KKT,index,scale)

    #give the LDL subsolver an opportunity to update the same
    #values if needed.   This latter is useful for QDLDL
    #since it stores its own permuted copy
    scale_values!(ldlsolver,index,scale)

end

#updates KKT matrix values
function _scale_values_KKT!(
    KKT::SparseMatrixCSC{T,Int},
    index::Vector{Ti},
    scale::T
) where{T,Ti}

    #Update values in the KKT matrix K
    @. KKT.nzval[index] *= scale

end




#offset entries in the kktsolver object using the
#given index into its CSC representation.  Lengths
#of index and signs must agree
function _offset_values!(
    ldlsolver::AbstractDirectLDLSolver{T},
    KKT::SparseMatrixCSC{T,Ti},
    index::AbstractVector{Ti},
    offset::T,
    signs::AbstractVector{<:Integer}
) where{T,Ti}

    #Update values in the KKT matrix K
    _offset_values_KKT!(KKT, index, offset, signs)

    # ...and in the LDL subsolver if needed.
    offset_values!(ldlsolver, index, offset, signs)

end

#offsets KKT matrix values
function _offset_values_KKT!(
    KKT::SparseMatrixCSC{T,Ti},
    index::AbstractVector{Ti},
    offset::T,
    signs::AbstractVector{<:Integer}  #allows Vector{T} or a @view
) where{T,Ti}

    #Update values in the KKT matrix K
    # @. KKT.nzval[index] += offset*signs
    cur_vec = @view KKT.nzval[index]
    axpy!(offset,signs,cur_vec)

end

function kktsolver_update!(
    kktsolver::DirectLDLKKTSolver{T},
    cones::ConeSet{T}
) where {T}

    # the internal ldlsolver is type unstable, so multiple
    # calls to the ldlsolvers will be very slow if called
    # directly.   Grab it here and then call an inner function
    # so that the ldlsolver has concrete type
    ldlsolver = kktsolver.ldlsolver
    _kktsolver_update_inner!(kktsolver,ldlsolver,cones)
end


function _kktsolver_update_inner!(
    kktsolver::DirectLDLKKTSolver{T},
    ldlsolver::AbstractDirectLDLSolver{T},
    cones::ConeSet{T}
    ) where {T}

    #real implementation is here, and now ldlsolver
    #will be compiled to something concrete.

    settings  = kktsolver.settings
    map       = kktsolver.map
    KKT       = kktsolver.KKT

    #Set the elements the W^tW blocks in the KKT matrix.
    cones_get_WtW_blocks!(cones,kktsolver.WtWblocks)

    for (index, values) in zip(map.WtWblocks,kktsolver.WtWblocks)
        #change signs to get -W^TW
        # values .= -values
        @. values *= -one(T)
        _update_values!(ldlsolver,KKT,index,values)
    end

    #update the scaled u and v columns.
    cidx = 1        #which of the SOCs are we working on?

    for (i,K) = enumerate(cones)
        if isa(cones.cone_specs[i],SecondOrderConeT)

            η2 = K.η^2

            #off diagonal columns (or rows)
            _update_values!(ldlsolver,KKT,map.SOC_u[cidx],K.u)
            _update_values!(ldlsolver,KKT,map.SOC_v[cidx],K.v)
            _scale_values!(ldlsolver,KKT,map.SOC_u[cidx],-η2)
            _scale_values!(ldlsolver,KKT,map.SOC_v[cidx],-η2)


            #add η^2*(1/-1) to diagonal in the extended rows/cols
            _update_values!(ldlsolver,KKT,[map.SOC_D[cidx*2-1]],[-η2])
            _update_values!(ldlsolver,KKT,[map.SOC_D[cidx*2  ]],[+η2])

            cidx += 1
        end
<<<<<<< HEAD

    end

    #Perturb the diagonal terms WtW that we have just overwritten
    #with static regularizers.  Note that we don't want to shift
    #elements in the ULHS (corresponding to P) since we already
    #shifted them at initialization and haven't overwritten that block

    # YC:: To add a dynamic regularization w.r.t. the maximum absolute value of diagonal terms,
    #      we also modify the regularization of P at each iteration 
    KKTdiag = @view KKT.nzval[map.diag_full]
    abs_kkt_diag = kktsolver.abs_kkt_diag

    @. abs_kkt_diag = abs(KKTdiag)
    maxdiag = maximum(abs_kkt_diag)

    if(settings.static_regularization_enable)
        ϵ = settings.static_regularization_eps
        ξ = settings.dynamic_proportional_eps
        kktsolver.ϵ = ϵ + ξ*maxdiag

        (m,n,p) = (kktsolver.m,kktsolver.n,kktsolver.p)
        @views _offset_values!(ldlsolver,KKT, map.diag_full, kktsolver.ϵ, kktsolver.Dsigns)
=======
    end

    if(settings.static_regularization_enable)
        _update_regularizer(kktsolver, ldlsolver)
>>>>>>> 8ff31866
    end

    #refactor with new data
    refactor!(ldlsolver,kktsolver.KKT)

    return nothing
end

<<<<<<< HEAD
# determine the scaling strategy for exponential cones. 
# True for the primal-dual scaling and false for the dual scaling.
function switch_scaling(
    kktsolver::DirectLDLKKTSolver{T}
) where {T}
    settings = kktsolver.settings
    abs_kkt_diag = kktsolver.abs_kkt_diag

    # YC: This step could be improved by finding the minimum and the maximum simultaneously
    maxdiag = maximum(abs_kkt_diag)
    mindiag = minimum(abs_kkt_diag)

    if(settings.static_regularization_enable)
        ϵ = settings.static_regularization_eps
        mindiag += ϵ
        maxdiag += ϵ
    end

    # switch from the primal-dual scaling to the pure dual scaling when the conditioning number is larger than 1/eps(T)
    if  mindiag/maxdiag < eps(T)
        return true
    end

    return false
end

# function kktsolver_reset_WtW!(
#     kktsolver::DirectLDLKKTSolver{T},
#     ldlsolver::AbstractDirectLDLSolver{T},
#     cones::ConeSet{T}
# ) where {T}
#     settings  = kktsolver.settings
#     map       = kktsolver.map
#     KKT       = kktsolver.KKT

#     #Reset the elements of the W^tW blocks of exponetial cones in the KKT matrix.
#     for (i,K) = enumerate(cones)
#         if isa(cones.cone_specs[i],ExponentialConeT)
#             reset_WtW_block!(K,kktsolver.WtWblocks[i])
#         end
#     end

#     for (index, values) in zip(map.WtWblocks,kktsolver.WtWblocks)
#         #change signs to get -W^TW
#         BLAS.scal!(-one(T),values) # values .= -values
#         _update_values!(ldlsolver,KKT,index,values)
#     end
# end
=======
function _update_regularizer(
    kktsolver::DirectLDLKKTSolver{T},
    ldlsolver::AbstractDirectLDLSolver{T}
) where {T}

    settings  = kktsolver.settings
    map       = kktsolver.map
    KKT       = kktsolver.KKT
    (m,n,p)   = (kktsolver.m,kktsolver.n,kktsolver.p)
    
    # first we subtract the old regularization from the 
    # upper left hand block.   No need to do this for the 
    # lower right since it should have been overwitten with 
    # new values already

    @views _offset_values!(
        ldlsolver,KKT, 
        map.diag_full[1:n], 
        -kktsolver.diagonal_regularizer,
        kktsolver.Dsigns[1:n]);

    # interrogate the KKT diagonal and find its min and max
    # absolute values and their ratio 

    kkt_diag = @view KKT.nzval[map.diag_full]
    (mindiag,maxdiag)  = absextrema(kkt_diag);

    # used to switch from primal-dual scaling to the pure dual scaling 
    # when the approximate conditioning number is larger than 1/eps(T)
    if  maxdiag*eps(T) > (mindiag + settings.static_regularization_constant)
        kktsolver.is_ill_conditioned = true
    end

    # Compute and apply a new regularizer 
    kktsolver.diagonal_regularizer = 
        settings.static_regularization_constant + 
        settings.static_regularization_proportional * maxdiag;

    @views _offset_values!(
        ldlsolver,KKT, 
        map.diag_full, 
        kktsolver.diagonal_regularizer,
        kktsolver.Dsigns);
    
end

>>>>>>> 8ff31866

function kktsolver_setrhs!(
    kktsolver::DirectLDLKKTSolver{T},
    rhsx::AbstractVector{T},
    rhsz::AbstractVector{T}
) where {T}

    b = kktsolver.b
    (m,n,p) = (kktsolver.m,kktsolver.n,kktsolver.p)

    b[1:n]             .= rhsx
    b[(n+1):(n+m)]     .= rhsz
    b[(n+m+1):(n+m+p)] .= 0

    return nothing
end


function kktsolver_getlhs!(
    kktsolver::DirectLDLKKTSolver{T},
    lhsx::Union{Nothing,AbstractVector{T}},
    lhsz::Union{Nothing,AbstractVector{T}}
) where {T}

    x = kktsolver.x
    (m,n,p) = (kktsolver.m,kktsolver.n,kktsolver.p)

    isnothing(lhsx) || (@views lhsx .= x[1:n])
    isnothing(lhsz) || (@views lhsz .= x[(n+1):(n+m)])

    return nothing
end


function kktsolver_solve!(
    kktsolver::DirectLDLKKTSolver{T},
    lhsx::Union{Nothing,AbstractVector{T}},
    lhsz::Union{Nothing,AbstractVector{T}}
) where {T}

    (x,b) = (kktsolver.x,kktsolver.b)
    solve!(kktsolver.ldlsolver,x,b)

    if(kktsolver.settings.iterative_refinement_enable)
        iterative_refinement(kktsolver,kktsolver.ldlsolver)
    end

    kktsolver_getlhs!(kktsolver,lhsx,lhsz)

    return nothing
end

function iterative_refinement(
    kktsolver::DirectLDLKKTSolver{T},
    ldlsolver::AbstractDirectLDLSolver{T}
) where{T}

    (x,b)   = (kktsolver.x,kktsolver.b)
    (e,dx)  = (kktsolver.work_e, kktsolver.work_dx)
    settings = kktsolver.settings

    #iterative refinement params
    IR_reltol    = settings.iterative_refinement_reltol
    IR_abstol    = settings.iterative_refinement_abstol
    IR_maxiter   = settings.iterative_refinement_max_iter
    IR_stopratio = settings.iterative_refinement_stop_ratio

<<<<<<< HEAD
    if(settings.static_regularization_enable)
        # ϵ = settings.static_regularization_eps
        ϵ = kktsolver.ϵ
    else
        ϵ = zero(settings.static_regularization_eps)
    end
=======
    ϵ = kktsolver.diagonal_regularizer
>>>>>>> 8ff31866

    #Note that K is only triu data, so need to
    #be careful when computing the residual
    K      = kktsolver.KKT
    KKTsym = kktsolver.KKTsym
    normb  = norm(b,Inf)

    #compute the initial error
    norme = _get_refine_error!(e,b,KKTsym,kktsolver.Dsigns,ϵ,x)

    for i = 1:IR_maxiter

        if(norme <= IR_abstol + IR_reltol*normb)
            # within tolerance.  Exit
            return nothing
        end

        lastnorme = norme

        #make a refinement and continue
        solve!(ldlsolver,dx,e)

        #prospective solution is x + dx.   Use dx space to
        #hold it for a check before applying to x
        ξ = dx
        @. ξ += x
        norme = _get_refine_error!(e,b,KKTsym,kktsolver.Dsigns,ϵ,ξ)

        if(lastnorme/norme < IR_stopratio)
            #insufficient improvement.  Exit
            return nothing
        else
            @. x = ξ  #PJG: pointer swap might be faster   
        end
    end

    return nothing
end


# computes e = b - (K+ϵD)ξ + ϵDξ, overwriting the first argument
# and returning its norm

function _get_refine_error!(
<<<<<<< HEAD
    e::Vector{T},
    b::Vector{T},
    KKTsym::Symmetric{T, SparseMatrixCSC{T,Int}},
    D::Vector{Int},
    ϵ::T,
    ξ::Vector{T}
) where {T}
=======
    e::AbstractVector{T},
    b::AbstractVector{T},
    KKTsym::Symmetric{T},
    D::Vector{Int},
    ϵ::T,
    ξ::AbstractVector{T}) where {T}
>>>>>>> 8ff31866

    @. e = b
    mul!(e,KKTsym,ξ,-1.,1.)   # e = b - Kξ

    if(!iszero(ϵ))
        @inbounds for i in eachindex(D)
            if(D[i] == 1)
                e[i] += ϵ * ξ[i]
            else 
                e[i] -= ϵ * ξ[i]
            end
        end
    end

    return norm(e,Inf)

end<|MERGE_RESOLUTION|>--- conflicted
+++ resolved
@@ -38,17 +38,15 @@
     #the direct linear LDL solver
     ldlsolver::AbstractDirectLDLSolver{T}
 
-<<<<<<< HEAD
-    ϵ::T                    # current dynamic regularization
-=======
     #the diagonal regularizer currently applied
     diagonal_regularizer::T
 
     #marker indicating ill conditioning 
     # PJG: need to reset scale_flag after each solve
     is_ill_conditioned::Bool
-
->>>>>>> 8ff31866
+    maxdiag::T
+    mindiag::T
+
 
     function DirectLDLKKTSolver{T}(P,A,cones,m,n,settings) where {T}
 
@@ -91,17 +89,15 @@
         #the LDL linear solver engine
         ldlsolver = ldlsolverT{T}(KKT,Dsigns,settings)
 
-<<<<<<< HEAD
-        return new(m,n,p,x,b,work_e,work_dx,map,Dsigns,WtWblocks,KKT,KKTsym,abs_kkt_diag,settings,ldlsolver)
-=======
         #assume reasonable conditioning to start
         is_ill_conditioned = false
+        maxdiag = one(T)
+        mindiag = one(T)
 
         return new(m,n,p,x,b,
                    work_e,work_dx,map,Dsigns,WtWblocks,
                    KKT,KKTsym,settings,ldlsolver,
-                   diagonal_regularizer, is_ill_conditioned)
->>>>>>> 8ff31866
+                   diagonal_regularizer, is_ill_conditioned,maxdiag,mindiag)
     end
 
 end
@@ -285,36 +281,10 @@
 
             cidx += 1
         end
-<<<<<<< HEAD
-
-    end
-
-    #Perturb the diagonal terms WtW that we have just overwritten
-    #with static regularizers.  Note that we don't want to shift
-    #elements in the ULHS (corresponding to P) since we already
-    #shifted them at initialization and haven't overwritten that block
-
-    # YC:: To add a dynamic regularization w.r.t. the maximum absolute value of diagonal terms,
-    #      we also modify the regularization of P at each iteration 
-    KKTdiag = @view KKT.nzval[map.diag_full]
-    abs_kkt_diag = kktsolver.abs_kkt_diag
-
-    @. abs_kkt_diag = abs(KKTdiag)
-    maxdiag = maximum(abs_kkt_diag)
-
-    if(settings.static_regularization_enable)
-        ϵ = settings.static_regularization_eps
-        ξ = settings.dynamic_proportional_eps
-        kktsolver.ϵ = ϵ + ξ*maxdiag
-
-        (m,n,p) = (kktsolver.m,kktsolver.n,kktsolver.p)
-        @views _offset_values!(ldlsolver,KKT, map.diag_full, kktsolver.ϵ, kktsolver.Dsigns)
-=======
     end
 
     if(settings.static_regularization_enable)
         _update_regularizer(kktsolver, ldlsolver)
->>>>>>> 8ff31866
     end
 
     #refactor with new data
@@ -323,56 +293,30 @@
     return nothing
 end
 
-<<<<<<< HEAD
+# YC: may remove it later
 # determine the scaling strategy for exponential cones. 
 # True for the primal-dual scaling and false for the dual scaling.
 function switch_scaling(
     kktsolver::DirectLDLKKTSolver{T}
 ) where {T}
+
+    if kktsolver.is_ill_conditioned
+        return nothing
+    end
+
     settings = kktsolver.settings
-    abs_kkt_diag = kktsolver.abs_kkt_diag
-
-    # YC: This step could be improved by finding the minimum and the maximum simultaneously
-    maxdiag = maximum(abs_kkt_diag)
-    mindiag = minimum(abs_kkt_diag)
-
-    if(settings.static_regularization_enable)
-        ϵ = settings.static_regularization_eps
-        mindiag += ϵ
-        maxdiag += ϵ
-    end
-
-    # switch from the primal-dual scaling to the pure dual scaling when the conditioning number is larger than 1/eps(T)
-    if  mindiag/maxdiag < eps(T)
-        return true
-    end
-
-    return false
-end
-
-# function kktsolver_reset_WtW!(
-#     kktsolver::DirectLDLKKTSolver{T},
-#     ldlsolver::AbstractDirectLDLSolver{T},
-#     cones::ConeSet{T}
-# ) where {T}
-#     settings  = kktsolver.settings
-#     map       = kktsolver.map
-#     KKT       = kktsolver.KKT
-
-#     #Reset the elements of the W^tW blocks of exponetial cones in the KKT matrix.
-#     for (i,K) = enumerate(cones)
-#         if isa(cones.cone_specs[i],ExponentialConeT)
-#             reset_WtW_block!(K,kktsolver.WtWblocks[i])
-#         end
-#     end
-
-#     for (index, values) in zip(map.WtWblocks,kktsolver.WtWblocks)
-#         #change signs to get -W^TW
-#         BLAS.scal!(-one(T),values) # values .= -values
-#         _update_values!(ldlsolver,KKT,index,values)
-#     end
-# end
-=======
+    maxdiag = kktsolver.maxdiag
+    mindiag = kktsolver.mindiag
+
+    # used to switch from primal-dual scaling to the dual scaling 
+    # when the approximate conditioning number is larger than 1/eps(T)
+    if  maxdiag*eps(T) > (mindiag + settings.static_regularization_constant)
+        kktsolver.is_ill_conditioned = true
+    end
+
+    return nothing
+end
+
 function _update_regularizer(
     kktsolver::DirectLDLKKTSolver{T},
     ldlsolver::AbstractDirectLDLSolver{T}
@@ -398,18 +342,12 @@
     # absolute values and their ratio 
 
     kkt_diag = @view KKT.nzval[map.diag_full]
-    (mindiag,maxdiag)  = absextrema(kkt_diag);
-
-    # used to switch from primal-dual scaling to the pure dual scaling 
-    # when the approximate conditioning number is larger than 1/eps(T)
-    if  maxdiag*eps(T) > (mindiag + settings.static_regularization_constant)
-        kktsolver.is_ill_conditioned = true
-    end
+    (kktsolver.mindiag,kktsolver.maxdiag)  = absextrema(kkt_diag);
 
     # Compute and apply a new regularizer 
     kktsolver.diagonal_regularizer = 
         settings.static_regularization_constant + 
-        settings.static_regularization_proportional * maxdiag;
+        settings.static_regularization_proportional * kktsolver.maxdiag;
 
     @views _offset_values!(
         ldlsolver,KKT, 
@@ -419,7 +357,6 @@
     
 end
 
->>>>>>> 8ff31866
 
 function kktsolver_setrhs!(
     kktsolver::DirectLDLKKTSolver{T},
@@ -487,16 +424,7 @@
     IR_maxiter   = settings.iterative_refinement_max_iter
     IR_stopratio = settings.iterative_refinement_stop_ratio
 
-<<<<<<< HEAD
-    if(settings.static_regularization_enable)
-        # ϵ = settings.static_regularization_eps
-        ϵ = kktsolver.ϵ
-    else
-        ϵ = zero(settings.static_regularization_eps)
-    end
-=======
     ϵ = kktsolver.diagonal_regularizer
->>>>>>> 8ff31866
 
     #Note that K is only triu data, so need to
     #be careful when computing the residual
@@ -541,22 +469,12 @@
 # and returning its norm
 
 function _get_refine_error!(
-<<<<<<< HEAD
-    e::Vector{T},
-    b::Vector{T},
-    KKTsym::Symmetric{T, SparseMatrixCSC{T,Int}},
-    D::Vector{Int},
-    ϵ::T,
-    ξ::Vector{T}
-) where {T}
-=======
     e::AbstractVector{T},
     b::AbstractVector{T},
     KKTsym::Symmetric{T},
     D::Vector{Int},
     ϵ::T,
     ξ::AbstractVector{T}) where {T}
->>>>>>> 8ff31866
 
     @. e = b
     mul!(e,KKTsym,ξ,-1.,1.)   # e = b - Kξ
