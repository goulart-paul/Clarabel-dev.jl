# -------------------------------------
# KKTSolver using direct LDL factorisation
# -------------------------------------

mutable struct DirectLDLKKTSolver{T} <: AbstractKKTSolver{T}

    # problem dimensions
    m::Int; n::Int; p::Int

    # Left and right hand sides for solves
    x::Vector{T}
    b::Vector{T}

    # internal workspace for IR scheme
    work_e::Vector{T}
    work_dx::Vector{T}

    #KKT mapping from problem data to KKT
    map::LDLDataMap

    #the expected signs of D in KKT = LDL^T
    Dsigns::Vector{Int}

    # a vector for storing the WtW blocks
    # on the in the KKT matrix block diagonal
    WtWblocks::Vector{Vector{T}}

    #unpermuted KKT matrix
    KKT::SparseMatrixCSC{T,Int}

    #symmetric view for residual calcs
    KKTsym::Symmetric{T, SparseMatrixCSC{T,Int}}

    #settings just points back to the main solver settings.
    #Required since there is no separate LDL settings container
    settings::Settings{T}

    #the direct linear LDL solver
    ldlsolver::AbstractDirectLDLSolver{T}

    corFlag::Bool           # higher order correction enabled

    function DirectLDLKKTSolver{T}(P,A,cones,m,n,settings) where {T}

        #solving in sparse format.  Need this many
        #extra variables for SOCs
        p = 2*cones.type_counts[SecondOrderConeT]

        #LHS/RHS/work for iterative refinement
        x    = Vector{T}(undef,n+m+p)
        b    = Vector{T}(undef,n+m+p)
        work_e  = Vector{T}(undef,n+m+p)
        work_dx = Vector{T}(undef,n+m+p)

        #the expected signs of D in LDL
        Dsigns = Vector{Int}(undef,n+m+p)
        _fill_Dsigns!(Dsigns,m,n,p)

        #updates to the diagonal of KKT will be
        #assigned here before updating matrix entries
        WtWblocks = _allocate_kkt_WtW_blocks(T, cones)

        #which LDL solver should I use?
        ldlsolverT = _get_ldlsolver_type(settings.direct_solve_method)

        #does it want a :triu or :tril KKT matrix?
        kktshape = required_matrix_shape(ldlsolverT)
        KKT, map = _assemble_kkt_matrix(P,A,cones,kktshape)

        if(settings.static_regularization_enable)
            ϵ = settings.static_regularization_eps
            @views _offset_values_KKT!(KKT, map.diag_full[1:n], ϵ, Dsigns[1:n])
        end

        #KKT will be triu data only, but we will want
        #the following to allow products like KKT*x
        KKTsym = Symmetric(KKT)

        #the LDL linear solver engine
        ldlsolver = ldlsolverT{T}(KKT,Dsigns,settings)

        corFlag = true

        return new(m,n,p,x,b,work_e,work_dx,map,Dsigns,WtWblocks,KKT,KKTsym,settings,ldlsolver,corFlag)
    end

end

DirectLDLKKTSolver(args...) = DirectLDLKKTSolver{DefaultFloat}(args...)

function _get_ldlsolver_type(s::Symbol)
    try
        return DirectLDLSolversDict[s]
    catch
        throw(error("Unsupported direct LDL linear solver :", s))
    end
end

function _fill_Dsigns!(Dsigns,m,n,p)

    Dsigns .= 1

    #flip expected negative signs of D in LDL
    Dsigns[n+1:n+m] .= -1

    #the trailing block of p entries should
    #have alternating signs
    Dsigns[(n+m+1):2:(n+m+p)] .= -1
end

#update entries in the kktsolver object using the
#given index into its CSC representation
function _update_values!(
    ldlsolver::AbstractDirectLDLSolver{T},
    KKT::SparseMatrixCSC{T,Ti},
    index::Vector{Ti},
    values::Vector{T}
) where{T,Ti}

    #Update values in the KKT matrix K
    _update_values_KKT!(KKT,index,values)

    #give the LDL subsolver an opportunity to update the same
    #values if needed.   This latter is useful for QDLDL
    #since it stores its own permuted copy
    update_values!(ldlsolver,index,values)

end

#updates KKT matrix values
function _update_values_KKT!(
    KKT::SparseMatrixCSC{T,Int},
    index::Vector{Ti},
    values::Vector{T}
) where{T,Ti}

    #Update values in the KKT matrix K
    @. KKT.nzval[index] = values

end

#scale entries in the kktsolver object using the
#given index into its CSC representation
function _scale_values!(
    ldlsolver::AbstractDirectLDLSolver{T},
    KKT::SparseMatrixCSC{T,Ti},
    index::Vector{Ti},
    scale::T
) where{T,Ti}

    #Update values in the KKT matrix K
    _scale_values_KKT!(KKT,index,scale)

    #give the LDL subsolver an opportunity to update the same
    #values if needed.   This latter is useful for QDLDL
    #since it stores its own permuted copy
    scale_values!(ldlsolver,index,scale)

end

#updates KKT matrix values
function _scale_values_KKT!(
    KKT::SparseMatrixCSC{T,Int},
    index::Vector{Ti},
    scale::T
) where{T,Ti}

    #Update values in the KKT matrix K
    @. KKT.nzval[index] *= scale

end




#offset entries in the kktsolver object using the
#given index into its CSC representation.  Lengths
#of index and signs must agree
function _offset_values!(
    ldlsolver::AbstractDirectLDLSolver{T},
    KKT::SparseMatrixCSC{T,Ti},
    index::AbstractVector{Ti},
    offset::T,
    signs::AbstractVector{<:Integer}
) where{T,Ti}

    #Update values in the KKT matrix K
    _offset_values_KKT!(KKT, index, offset, signs)

    # ...and in the LDL subsolver if needed.
    offset_values!(ldlsolver, index, offset, signs)

end

#offsets KKT matrix values
function _offset_values_KKT!(
    KKT::SparseMatrixCSC{T,Ti},
    index::AbstractVector{Ti},
    offset::T,
    signs::AbstractVector{<:Integer}  #allows Vector{T} or a @view
) where{T,Ti}

    #Update values in the KKT matrix K
    @. KKT.nzval[index] += offset*signs

end



function kktsolver_update!(
    kktsolver::DirectLDLKKTSolver{T},
    cones::ConeSet{T}
    ) where {T}

    # the internal ldlsolver is type unstable, so multiple
    # calls to the ldlsolvers will be very slow if called
    # directly.   Grab it here and then call an inner function
    # so that the ldlsolver has concrete type
    ldlsolver = kktsolver.ldlsolver;
    _kktsolver_update_inner!(kktsolver,ldlsolver,cones);
end

function _kktsolver_update_inner!(
    kktsolver::DirectLDLKKTSolver{T},
    ldlsolver::AbstractDirectLDLSolver{T},
    cones::ConeSet{T}
    ) where {T}

    #real implementation is here, and now ldlsolver
    #will be compiled to something concrete.

    settings  = kktsolver.settings
    map       = kktsolver.map
    KKT       = kktsolver.KKT

    #Set the elements the W^tW blocks in the KKT matrix.
    cones_get_WtW_blocks!(cones,kktsolver.WtWblocks)

    for (index, values) in zip(map.WtWblocks,kktsolver.WtWblocks)
        #change signs to get -W^TW
        values .= -values
        _update_values!(ldlsolver,KKT,index,values)
    end

    #update the scaled u and v columns.
    cidx = 1        #which of the SOCs are we working on?

    for (i,K) = enumerate(cones)
        if(cones.types[i] == SecondOrderConeT)

            η2 = K.η^2

<<<<<<< HEAD
            #off diagonal columns (or rows)
            _update_values!(kktsolver,map.SOC_u[cidx],(-η2).*K.u)
            _update_values!(kktsolver,map.SOC_v[cidx],(-η2).*K.v)

            #add η^2*(1/-1) to diagonal in the extended rows/cols
            _update_values!(kktsolver,[map.SOC_D[cidx*2-1]],[-η2])
            _update_values!(kktsolver,[map.SOC_D[cidx*2  ]],[+η2])
=======
                #off diagonal columns (or rows)
                _update_values!(ldlsolver,KKT,map.SOC_u[cidx],K.u)
                _update_values!(ldlsolver,KKT,map.SOC_v[cidx],K.v)
                _scale_values!(ldlsolver,KKT,map.SOC_u[cidx],-η2)
                _scale_values!(ldlsolver,KKT,map.SOC_v[cidx],-η2)


                #add η^2*(1/-1) to diagonal in the extended rows/cols
                _update_values!(ldlsolver,KKT,[map.SOC_D[cidx*2-1]],[-η2])
                _update_values!(ldlsolver,KKT,[map.SOC_D[cidx*2  ]],[+η2])
>>>>>>> a6513729

            cidx += 1
        end

    end

    #Perturb the diagonal terms WtW that we have just overwritten
    #with static regularizers.  Note that we don't want to shift
    #elements in the ULHS (corresponding to P) since we already
    #shifted them at initialization and haven't overwritten that block
    if(settings.static_regularization_enable)
        ϵ = settings.static_regularization_eps
        (m,n,p) = (kktsolver.m,kktsolver.n,kktsolver.p)
        @views _offset_values!(ldlsolver,KKT, map.diag_full[(n+1):(m+n+p)], ϵ, kktsolver.Dsigns[(n+1):(m+n+p)])
    end

    KKTsym = kktsolver.KKTsym
    KKTdiag = abs.(diag(KKTsym))
    maxdiag = maximum(KKTdiag)
    mindiag = minimum(KKTdiag)
    println("ratio is: ", maxdiag/mindiag)
    #refactor with new data
    refactor!(ldlsolver,kktsolver.KKT)

    # switch from primal-dual scaling to the pure dual scaling
    if  mindiag/maxdiag < eps(T) #&& kktsolver.corFlag == true
        kktsolver.corFlag = false
        println("Switch off correction!!!")
    end

    return nothing
end


function kktsolver_setrhs!(
    kktsolver::DirectLDLKKTSolver{T},
    rhsx::AbstractVector{T},
    rhsz::AbstractVector{T}
) where {T}

    b = kktsolver.b
    (m,n,p) = (kktsolver.m,kktsolver.n,kktsolver.p)

    b[1:n]             .= rhsx
    b[(n+1):(n+m)]     .= rhsz
    b[(n+m+1):(n+m+p)] .= 0

    return nothing
end


function kktsolver_getlhs!(
    kktsolver::DirectLDLKKTSolver{T},
    lhsx::Union{Nothing,AbstractVector{T}},
    lhsz::Union{Nothing,AbstractVector{T}}
) where {T}

    x = kktsolver.x
    (m,n,p) = (kktsolver.m,kktsolver.n,kktsolver.p)

    isnothing(lhsx) || (@views lhsx .= x[1:n])
    isnothing(lhsz) || (@views lhsz .= x[(n+1):(n+m)])

    return nothing
end


function kktsolver_solve!(
    kktsolver::DirectLDLKKTSolver{T},
    lhsx::Union{Nothing,AbstractVector{T}},
    lhsz::Union{Nothing,AbstractVector{T}}
) where {T}

    (x,b) = (kktsolver.x,kktsolver.b)
    solve!(kktsolver.ldlsolver,x,b)

    if(kktsolver.settings.iterative_refinement_enable)
        iterative_refinement(kktsolver)
    end

    kktsolver_getlhs!(kktsolver,lhsx,lhsz)

    return nothing
end

function iterative_refinement(kktsolver::DirectLDLKKTSolver{T}) where{T}

    (x,b)   = (kktsolver.x,kktsolver.b)
    (e,dx)  = (kktsolver.work_e, kktsolver.work_dx)
    settings = kktsolver.settings

    #iterative refinement params
    IR_reltol    = settings.iterative_refinement_reltol
    IR_abstol    = settings.iterative_refinement_abstol
    IR_maxiter   = settings.iterative_refinement_max_iter
    IR_stopratio = settings.iterative_refinement_stop_ratio

    if(settings.static_regularization_enable)
        ϵ = settings.static_regularization_eps
    else
        ϵ = zero(settings.static_regularization_eps)
    end

    #Note that K is only triu data, so need to
    #be careful when computing the residual
    K      = kktsolver.KKT
    KKTsym = kktsolver.KKTsym
    normb  = norm(b,Inf)

    #compute the initial error
    norme = _get_refine_error!(e,b,KKTsym,kktsolver.Dsigns,ϵ,x)

    for i = 1:IR_maxiter

        println(i,"-th IR error: ", norme)
        
        if(norme <= IR_abstol + IR_reltol*normb)
            # within tolerance.  Exit
            return nothing
        end

        lastnorme = norme

        #make a refinement and continue
        solve!(kktsolver.ldlsolver,dx,e)

        #prospective solution is x + dx.   Use dx space to
        #hold it for a check before applying to x
        ξ = dx
        @. ξ += x
        norme = _get_refine_error!(e,b,KKTsym,kktsolver.Dsigns,ϵ,ξ)

        if(lastnorme/norme < IR_stopratio)
            #insufficient improvement.  Exit
            return nothing
        else
            @. x .= ξ  #PJG: pointer swap might be faster
        end
    end

    return nothing
end


# computes e = b - (K+ϵD)ξ + ϵDξ, overwriting the first argument
# and returning its norm

function _get_refine_error!(e,b,KKTsym,D,ϵ,ξ)

    e .= b
    mul!(e,KKTsym,ξ,-1.,1.)   # e = b - Kξ

    if(!iszero(ϵ))
        @. e += ϵ * D * ξ
    end

    return norm(e,Inf)

end<|MERGE_RESOLUTION|>--- conflicted
+++ resolved
@@ -250,26 +250,16 @@
 
             η2 = K.η^2
 
-<<<<<<< HEAD
             #off diagonal columns (or rows)
-            _update_values!(kktsolver,map.SOC_u[cidx],(-η2).*K.u)
-            _update_values!(kktsolver,map.SOC_v[cidx],(-η2).*K.v)
+            _update_values!(ldlsolver,KKT,map.SOC_u[cidx],K.u)
+            _update_values!(ldlsolver,KKT,map.SOC_v[cidx],K.v)
+            _scale_values!(ldlsolver,KKT,map.SOC_u[cidx],-η2)
+            _scale_values!(ldlsolver,KKT,map.SOC_v[cidx],-η2)
+
 
             #add η^2*(1/-1) to diagonal in the extended rows/cols
-            _update_values!(kktsolver,[map.SOC_D[cidx*2-1]],[-η2])
-            _update_values!(kktsolver,[map.SOC_D[cidx*2  ]],[+η2])
-=======
-                #off diagonal columns (or rows)
-                _update_values!(ldlsolver,KKT,map.SOC_u[cidx],K.u)
-                _update_values!(ldlsolver,KKT,map.SOC_v[cidx],K.v)
-                _scale_values!(ldlsolver,KKT,map.SOC_u[cidx],-η2)
-                _scale_values!(ldlsolver,KKT,map.SOC_v[cidx],-η2)
-
-
-                #add η^2*(1/-1) to diagonal in the extended rows/cols
-                _update_values!(ldlsolver,KKT,[map.SOC_D[cidx*2-1]],[-η2])
-                _update_values!(ldlsolver,KKT,[map.SOC_D[cidx*2  ]],[+η2])
->>>>>>> a6513729
+            _update_values!(ldlsolver,KKT,[map.SOC_D[cidx*2-1]],[-η2])
+            _update_values!(ldlsolver,KKT,[map.SOC_D[cidx*2  ]],[+η2])
 
             cidx += 1
         end
