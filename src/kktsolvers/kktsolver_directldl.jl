# -------------------------------------
# KKTSolver using direct LDL factorisation
# -------------------------------------

mutable struct DirectLDLKKTSolver{T} <: AbstractKKTSolver{T}

    # problem dimensions
    m::Int; n::Int; p::Int

    # Left and right hand sides for solves
    x::Vector{T}
    b::Vector{T}

    # internal workspace for IR scheme
    work_e::Vector{T}
    work_dx::Vector{T}

    #KKT mapping from problem data to KKT
    map::LDLDataMap

    #the expected signs of D in KKT = LDL^T
    Dsigns::Vector{Int}

    # a vector for storing the WtW blocks
    # on the in the KKT matrix block diagonal
    WtWblocks::Vector{Vector{T}}

    #unpermuted KKT matrix
    KKT::SparseMatrixCSC{T,Int}

    #symmetric view for residual calcs
    KKTsym::Symmetric{T, SparseMatrixCSC{T,Int}}

    #settings just points back to the main solver settings.
    #Required since there is no separate LDL settings container
    settings::Settings{T}

    #the direct linear LDL solver
    ldlsolver::AbstractDirectLDLSolver{T}

    #the diagonal regularizer currently applied
    diagonal_regularizer::T

    #marker indicating ill conditioning 
    # PJG: need to reset scale_flag after each solve
    is_ill_conditioned::Bool
    maxdiag::T
    mindiag::T


    function DirectLDLKKTSolver{T}(P,A,cones,m,n,settings) where {T}

        #solving in sparse format.  Need this many
        #extra variables for SOCs
        p = 2*cones.type_counts[SecondOrderConeT]

        #LHS/RHS/work for iterative refinement
        x    = Vector{T}(undef,n+m+p)
        b    = Vector{T}(undef,n+m+p)
        work_e  = Vector{T}(undef,n+m+p)
        work_dx = Vector{T}(undef,n+m+p)

        #the expected signs of D in LDL
        Dsigns = Vector{Int}(undef,n+m+p)
        _fill_Dsigns!(Dsigns,m,n,p)

        #updates to the diagonal of KKT will be
        #assigned here before updating matrix entries
        WtWblocks = _allocate_kkt_WtW_blocks(T, cones)

        #which LDL solver should I use?
        ldlsolverT = _get_ldlsolver_type(settings.direct_solve_method)

        #does it want a :triu or :tril KKT matrix?
        kktshape = required_matrix_shape(ldlsolverT)
        KKT, map = _assemble_kkt_matrix(P,A,cones,kktshape)

        diagonal_regularizer = zero(T)

        if(settings.static_regularization_enable)
            diagonal_regularizer = settings.static_regularization_constant
            @views _offset_values_KKT!(KKT, map.diag_full[1:n], diagonal_regularizer, Dsigns[1:n])
        end

        #KKT will be triu data only, but we will want
        #the following to allow products like KKT*x
        KKTsym = Symmetric(KKT)

        #the LDL linear solver engine
        ldlsolver = ldlsolverT{T}(KKT,Dsigns,settings)

        #assume reasonable conditioning to start
        is_ill_conditioned = false
        maxdiag = one(T)
        mindiag = one(T)

        return new(m,n,p,x,b,
                   work_e,work_dx,map,Dsigns,WtWblocks,
                   KKT,KKTsym,settings,ldlsolver,
                   diagonal_regularizer, is_ill_conditioned,maxdiag,mindiag)
    end

end

DirectLDLKKTSolver(args...) = DirectLDLKKTSolver{DefaultFloat}(args...)

function _get_ldlsolver_type(s::Symbol)
    try
        return DirectLDLSolversDict[s]
    catch
        throw(error("Unsupported direct LDL linear solver :", s))
    end
end

function _fill_Dsigns!(Dsigns,m,n,p)

    Dsigns .= 1

    #flip expected negative signs of D in LDL
    Dsigns[n+1:n+m] .= -1

    #the trailing block of p entries should
    #have alternating signs
    Dsigns[(n+m+1):2:(n+m+p)] .= -1
end

#update entries in the kktsolver object using the
#given index into its CSC representation
function _update_values!(
    ldlsolver::AbstractDirectLDLSolver{T},
    KKT::SparseMatrixCSC{T,Ti},
    index::Vector{Ti},
    values::Vector{T}
) where{T,Ti}

    #Update values in the KKT matrix K
    _update_values_KKT!(KKT,index,values)

    #give the LDL subsolver an opportunity to update the same
    #values if needed.   This latter is useful for QDLDL
    #since it stores its own permuted copy
    update_values!(ldlsolver,index,values)

end

#updates KKT matrix values
function _update_values_KKT!(
    KKT::SparseMatrixCSC{T,Int},
    index::Vector{Ti},
    values::Vector{T}
) where{T,Ti}

    #Update values in the KKT matrix K
    @. KKT.nzval[index] = values

end

#scale entries in the kktsolver object using the
#given index into its CSC representation
function _scale_values!(
    ldlsolver::AbstractDirectLDLSolver{T},
    KKT::SparseMatrixCSC{T,Ti},
    index::Vector{Ti},
    scale::T
) where{T,Ti}

    #Update values in the KKT matrix K
    _scale_values_KKT!(KKT,index,scale)

    #give the LDL subsolver an opportunity to update the same
    #values if needed.   This latter is useful for QDLDL
    #since it stores its own permuted copy
    scale_values!(ldlsolver,index,scale)

end

#updates KKT matrix values
function _scale_values_KKT!(
    KKT::SparseMatrixCSC{T,Int},
    index::Vector{Ti},
    scale::T
) where{T,Ti}

    #Update values in the KKT matrix K
    @. KKT.nzval[index] *= scale

end




#offset entries in the kktsolver object using the
#given index into its CSC representation.  Lengths
#of index and signs must agree
function _offset_values!(
    ldlsolver::AbstractDirectLDLSolver{T},
    KKT::SparseMatrixCSC{T,Ti},
    index::AbstractVector{Ti},
    offset::T,
    signs::AbstractVector{<:Integer}
) where{T,Ti}

    #Update values in the KKT matrix K
    _offset_values_KKT!(KKT, index, offset, signs)

    # ...and in the LDL subsolver if needed.
    offset_values!(ldlsolver, index, offset, signs)

end

#offsets KKT matrix values
function _offset_values_KKT!(
    KKT::SparseMatrixCSC{T,Ti},
    index::AbstractVector{Ti},
    offset::T,
    signs::AbstractVector{<:Integer}  #allows Vector{T} or a @view
) where{T,Ti}

    #Update values in the KKT matrix K
    # @. KKT.nzval[index] += offset*signs
    cur_vec = @view KKT.nzval[index]
    axpy!(offset,signs,cur_vec)

end

function kktsolver_update!(
    kktsolver::DirectLDLKKTSolver{T},
    cones::ConeSet{T}
) where {T}

    # the internal ldlsolver is type unstable, so multiple
    # calls to the ldlsolvers will be very slow if called
    # directly.   Grab it here and then call an inner function
    # so that the ldlsolver has concrete type
    ldlsolver = kktsolver.ldlsolver
    _kktsolver_update_inner!(kktsolver,ldlsolver,cones)
end


function _kktsolver_update_inner!(
    kktsolver::DirectLDLKKTSolver{T},
    ldlsolver::AbstractDirectLDLSolver{T},
    cones::ConeSet{T}
    ) where {T}

    #real implementation is here, and now ldlsolver
    #will be compiled to something concrete.

    settings  = kktsolver.settings
    map       = kktsolver.map
    KKT       = kktsolver.KKT

    #Set the elements the W^tW blocks in the KKT matrix.
    cones_get_WtW_blocks!(cones,kktsolver.WtWblocks)

    for (index, values) in zip(map.WtWblocks,kktsolver.WtWblocks)
        #change signs to get -W^TW
        # values .= -values
        @. values *= -one(T)
        _update_values!(ldlsolver,KKT,index,values)
    end

    #update the scaled u and v columns.
    cidx = 1        #which of the SOCs are we working on?

    for (i,K) = enumerate(cones)
        if isa(cones.cone_specs[i],SecondOrderConeT)

            η2 = K.η^2

            #off diagonal columns (or rows)
            _update_values!(ldlsolver,KKT,map.SOC_u[cidx],K.u)
            _update_values!(ldlsolver,KKT,map.SOC_v[cidx],K.v)
            _scale_values!(ldlsolver,KKT,map.SOC_u[cidx],-η2)
            _scale_values!(ldlsolver,KKT,map.SOC_v[cidx],-η2)


            #add η^2*(1/-1) to diagonal in the extended rows/cols
            _update_values!(ldlsolver,KKT,[map.SOC_D[cidx*2-1]],[-η2])
            _update_values!(ldlsolver,KKT,[map.SOC_D[cidx*2  ]],[+η2])

            cidx += 1
        end
    end

    if(settings.static_regularization_enable)
        _update_regularizer(kktsolver, ldlsolver)
    end

    #refactor with new data
    refactor!(ldlsolver,kktsolver.KKT)

    return nothing
end

# YC: may remove it later
# determine the scaling strategy for exponential cones. 
# True for the primal-dual scaling and false for the dual scaling.
function switch_scaling(
    kktsolver::DirectLDLKKTSolver{T},
    info::DefaultInfo{T}
) where {T}

    if kktsolver.is_ill_conditioned
        return nothing
    end

    settings = kktsolver.settings
    maxdiag = kktsolver.maxdiag
    mindiag = kktsolver.mindiag

    # used to switch from primal-dual scaling to the dual scaling 
    # when the approximate conditioning number is larger than 1/eps(T)
    if  maxdiag*eps(T) > (mindiag + settings.static_regularization_constant)
        kktsolver.is_ill_conditioned = true
    end

    return nothing
end

function _update_regularizer(
    kktsolver::DirectLDLKKTSolver{T},
    ldlsolver::AbstractDirectLDLSolver{T}
) where {T}

    settings  = kktsolver.settings
    map       = kktsolver.map
    KKT       = kktsolver.KKT
    (m,n,p)   = (kktsolver.m,kktsolver.n,kktsolver.p)
    
    # first we subtract the old regularization from the 
    # upper left hand block.   No need to do this for the 
    # lower right since it should have been overwitten with 
    # new values already

    @views _offset_values!(
        ldlsolver,KKT, 
        map.diag_full[1:n], 
        -kktsolver.diagonal_regularizer,
        kktsolver.Dsigns[1:n]);

    # interrogate the KKT diagonal and find its min and max
    # absolute values and their ratio 

    kkt_diag = @view KKT.nzval[map.diag_full]
<<<<<<< HEAD
    (kktsolver.mindiag,kktsolver.maxdiag)  = absextrema(kkt_diag);

    # Compute and apply a new regularizer 
    kktsolver.diagonal_regularizer = 
        settings.static_regularization_constant + 
        settings.static_regularization_proportional * kktsolver.maxdiag;
=======
    (mindiag,maxdiag)  = absextrema(kkt_diag);

    # used to switch from primal-dual scaling to the pure dual scaling 
    # when the approximate conditioning number is larger than 1/eps(T)
    if  maxdiag*eps(T) > (mindiag + settings.static_regularization_constant)
        kktsolver.is_ill_conditioned = true
    else 
        kktsolver.is_ill_conditioned = false
    end

    # Compute and apply a new regularizer 
    kktsolver.diagonal_regularizer = settings.static_regularization_constant + settings.static_regularization_proportional * maxdiag;
>>>>>>> 77afec38

    @views _offset_values!(
        ldlsolver,KKT, 
        map.diag_full, 
        kktsolver.diagonal_regularizer,
        kktsolver.Dsigns);
    
end


function kktsolver_setrhs!(
    kktsolver::DirectLDLKKTSolver{T},
    rhsx::AbstractVector{T},
    rhsz::AbstractVector{T}
) where {T}

    b = kktsolver.b
    (m,n,p) = (kktsolver.m,kktsolver.n,kktsolver.p)

    b[1:n]             .= rhsx
    b[(n+1):(n+m)]     .= rhsz
    b[(n+m+1):(n+m+p)] .= 0

    return nothing
end


function kktsolver_getlhs!(
    kktsolver::DirectLDLKKTSolver{T},
    lhsx::Union{Nothing,AbstractVector{T}},
    lhsz::Union{Nothing,AbstractVector{T}}
) where {T}

    x = kktsolver.x
    (m,n,p) = (kktsolver.m,kktsolver.n,kktsolver.p)

    isnothing(lhsx) || (@views lhsx .= x[1:n])
    isnothing(lhsz) || (@views lhsz .= x[(n+1):(n+m)])

    return nothing
end


function kktsolver_solve!(
    kktsolver::DirectLDLKKTSolver{T},
    lhsx::Union{Nothing,AbstractVector{T}},
    lhsz::Union{Nothing,AbstractVector{T}}
) where {T}

    (x,b) = (kktsolver.x,kktsolver.b)
    solve!(kktsolver.ldlsolver,x,b)

    if(kktsolver.settings.iterative_refinement_enable)
        _iterative_refinement(kktsolver,kktsolver.ldlsolver)
    end

    kktsolver_getlhs!(kktsolver,lhsx,lhsz)

    return nothing
end

function kktsolver_is_ill_conditioned(
    kktsolver::DirectLDLKKTSolver{T}
) where {T}
    kktsolver.is_ill_conditioned
end

function _iterative_refinement(
    kktsolver::DirectLDLKKTSolver{T},
    ldlsolver::AbstractDirectLDLSolver{T}
) where{T}

    (x,b)   = (kktsolver.x,kktsolver.b)
    (e,dx)  = (kktsolver.work_e, kktsolver.work_dx)
    settings = kktsolver.settings

    #iterative refinement params
    IR_reltol    = settings.iterative_refinement_reltol
    IR_abstol    = settings.iterative_refinement_abstol
    IR_maxiter   = settings.iterative_refinement_max_iter
    IR_stopratio = settings.iterative_refinement_stop_ratio

    ϵ = kktsolver.diagonal_regularizer

    #Note that K is only triu data, so need to
    #be careful when computing the residual
    K      = kktsolver.KKT
    KKTsym = kktsolver.KKTsym
    normb  = norm(b,Inf)

    #compute the initial error
    norme = _get_refine_error!(e,b,KKTsym,kktsolver.Dsigns,ϵ,x)

    for i = 1:IR_maxiter

        if(norme <= IR_abstol + IR_reltol*normb)
            # within tolerance.  Exit
            return nothing
        end

        lastnorme = norme

        #make a refinement and continue
        solve!(ldlsolver,dx,e)

        #prospective solution is x + dx.   Use dx space to
        #hold it for a check before applying to x
        ξ = dx
        @. ξ += x
        norme = _get_refine_error!(e,b,KKTsym,kktsolver.Dsigns,ϵ,ξ)

        if(lastnorme/norme < IR_stopratio)
            #insufficient improvement.  Exit
            return nothing
        else
            @. x = ξ  #PJG: pointer swap might be faster   
        end
    end

    return nothing
end


# computes e = b - (K+ϵD)ξ + ϵDξ, overwriting the first argument
# and returning its norm

function _get_refine_error!(
    e::AbstractVector{T},
    b::AbstractVector{T},
    KKTsym::Symmetric{T},
    D::Vector{Int},
    ϵ::T,
    ξ::AbstractVector{T}) where {T}

    @. e = b
    mul!(e,KKTsym,ξ,-1.,1.)   # e = b - Kξ

    if(!iszero(ϵ))
        @inbounds for i in eachindex(D)
            if(D[i] == 1)
                e[i] += ϵ * ξ[i]
            else 
                e[i] -= ϵ * ξ[i]
            end
        end
    end

    return norm(e,Inf)

end<|MERGE_RESOLUTION|>--- conflicted
+++ resolved
@@ -42,7 +42,7 @@
     diagonal_regularizer::T
 
     #marker indicating ill conditioning 
-    # PJG: need to reset scale_flag after each solve
+    # PJG: need to reset scaling_strategy after each solve
     is_ill_conditioned::Bool
     maxdiag::T
     mindiag::T
@@ -343,27 +343,12 @@
     # absolute values and their ratio 
 
     kkt_diag = @view KKT.nzval[map.diag_full]
-<<<<<<< HEAD
     (kktsolver.mindiag,kktsolver.maxdiag)  = absextrema(kkt_diag);
 
     # Compute and apply a new regularizer 
     kktsolver.diagonal_regularizer = 
         settings.static_regularization_constant + 
         settings.static_regularization_proportional * kktsolver.maxdiag;
-=======
-    (mindiag,maxdiag)  = absextrema(kkt_diag);
-
-    # used to switch from primal-dual scaling to the pure dual scaling 
-    # when the approximate conditioning number is larger than 1/eps(T)
-    if  maxdiag*eps(T) > (mindiag + settings.static_regularization_constant)
-        kktsolver.is_ill_conditioned = true
-    else 
-        kktsolver.is_ill_conditioned = false
-    end
-
-    # Compute and apply a new regularizer 
-    kktsolver.diagonal_regularizer = settings.static_regularization_constant + settings.static_regularization_proportional * maxdiag;
->>>>>>> 77afec38
 
     @views _offset_values!(
         ldlsolver,KKT, 
