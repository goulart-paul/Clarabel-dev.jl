# -------------------------------------
# KKTSolver using direct LDL factorisation
# -------------------------------------

mutable struct DirectLDLKKTSolver{T} <: AbstractKKTSolver{T}

    # problem dimensions
    m::Int; n::Int; p::Int

    # Left and right hand sides for solves
    x::Vector{T}
    b::Vector{T}

    # internal workspace for IR scheme
    work_e::Vector{T}
    work_dx::Vector{T}

    #KKT mapping from problem data to KKT
    map::LDLDataMap

    #the expected signs of D in KKT = LDL^T
    Dsigns::Vector{Int}

    # a vector for storing the WtW blocks
    # on the in the KKT matrix block diagonal
    WtWblocks::Vector{Vector{T}}

    #unpermuted KKT matrix
    KKT::SparseMatrixCSC{T,Int}

    #symmetric view for residual calcs
    KKTsym::Symmetric{T, SparseMatrixCSC{T,Int}}

    #settings just points back to the main solver settings.
    #Required since there is no separate LDL settings container
    settings::Settings{T}

    #the direct linear LDL solver
    ldlsolver::AbstractDirectLDLSolver{T}

    function DirectLDLKKTSolver{T}(P,A,cones,m,n,settings) where {T}

        #solving in sparse format.  Need this many
        #extra variables for SOCs
        p = 2*cones.type_counts[SecondOrderConeT]

        #LHS/RHS/work for iterative refinement
        x    = Vector{T}(undef,n+m+p)
        b    = Vector{T}(undef,n+m+p)
        work_e  = Vector{T}(undef,n+m+p)
        work_dx = Vector{T}(undef,n+m+p)

        #the expected signs of D in LDL
        Dsigns = Vector{Int}(undef,n+m+p)
        _fill_Dsigns!(Dsigns,m,n,p)

        #updates to the diagonal of KKT will be
        #assigned here before updating matrix entries
        WtWblocks = _allocate_kkt_WtW_blocks(T, cones)

        #which LDL solver should I use?
        ldlsolverT = _get_ldlsolver_type(settings.direct_solve_method)

        #does it want a :triu or :tril KKT matrix?
        kktshape = required_matrix_shape(ldlsolverT)
        KKT, map = _assemble_kkt_matrix(P,A,cones,kktshape)

        if(settings.static_regularization_enable)
            ϵ = settings.static_regularization_eps
            _offset_values_KKT!(KKT,map.diagP,ϵ)
        end

        #KKT will be triu data only, but we will want
        #the following to allow products like KKT*x
        KKTsym = Symmetric(KKT)

        #the LDL linear solver engine
        ldlsolver = ldlsolverT{T}(KKT,Dsigns,settings)

        return new(m,n,p,x,b,work_e,work_dx,map,Dsigns,WtWblocks,KKT,KKTsym,settings,ldlsolver)
    end

end

DirectLDLKKTSolver(args...) = DirectLDLKKTSolver{DefaultFloat}(args...)

function _get_ldlsolver_type(s::Symbol)
    try
        return DirectLDLSolversDict[s]
    catch
        throw(error("Unsupported direct LDL linear solver :", s))
    end
end

function _fill_Dsigns!(Dsigns,m,n,p)

<<<<<<< HEAD
    Dsigns .= 1

    #flip expected negative signs of D in LDL
=======
    #the expected signs of D in LDL
    Dsigns[1:n]     .=  1
>>>>>>> 99ce97f0
    Dsigns[n+1:n+m] .= -1

    #the trailing block of p entries should
    #have alternating signs
    Dsigns[(n+m+1):2:(n+m+p)] .= -1
end

#update entries in the kktsolver object using the
#given index into its CSC representation
function _update_values!(
    kktsolver::DirectLDLKKTSolver{T},
    index::Vector{Ti},
    values::Vector{T}
) where{T,Ti}

    #Update values in the KKT matrix K
    _update_values_KKT!(kktsolver.KKT,index,values)

    #give the LDL subsolver an opportunity to update the same
    #values if needed.   This latter is useful for QDLDL
    #since it stores its own permuted copy
    update_values!(kktsolver.ldlsolver,index,values)

end

#updates KKT matrix values
function _update_values_KKT!(
    KKT::SparseMatrixCSC{T,Int},
    index::Vector{Ti},
    values::Vector{T}
) where{T,Ti}

    #Update values in the KKT matrix K
    @. KKT.nzval[index] = values

end

#offset entries in the kktsolver object using the
#given index into its CSC representation and
#an optional vector of signs
function _offset_values!(
    kktsolver::DirectLDLKKTSolver{T},
    index::Vector{Int},
    offset::Union{T,Vector{T}},
    signs::Union{Int,Vector{Int}} = 1
) where{T}

    #Update values in the KKT matrix K
    _offset_values_KKT!(kktsolver.KKT,index,offset,signs)

    #give the LDL subsolver an opportunity to update the same
    #values if needed.   This latter is useful for QDLDL
    #since it stores its own permuted copy
    offset_values!(kktsolver.ldlsolver, index, offset, signs)

end

#offsets KKT matrix values
function _offset_values_KKT!(
    KKT::SparseMatrixCSC{T,Int},
    index::Vector{Int},
    offset::Union{T,Vector{T}},
    signs::Union{Int,Vector{Int}} = 1
) where{T}

    #Update values in the KKT matrix K
    @. KKT.nzval[index] += offset*signs

end



function kktsolver_update!(
    kktsolver::DirectLDLKKTSolver{T},
    cones::ConeSet{T}
) where {T}

    settings  = kktsolver.settings
    ldlsolver = kktsolver.ldlsolver
    map       = kktsolver.map


    #Set the elements the W^tW blocks in the KKT matrix.
    cones_get_WtW_blocks!(cones,kktsolver.WtWblocks)
    for (index, values) in zip(map.WtWblocks,kktsolver.WtWblocks)
        #change signs to get -W^TW
        values .= -values
        _update_values!(kktsolver,index,values)
    end

    #update the scaled u and v columns.
    cidx = 1        #which of the SOCs are we working on?

    for (i,K) = enumerate(cones)
        if(cones.types[i] == SecondOrderConeT)

                η2 = K.η^2

                #off diagonal columns (or rows)
<<<<<<< HEAD
                update_values!(ldlsolver,map.SOC_u[cidx],K.u)
                update_values!(ldlsolver,map.SOC_v[cidx],K.v)
                scale_values!(ldlsolver,map.SOC_u[cidx],-η2)
                scale_values!(ldlsolver,map.SOC_v[cidx],-η2)
=======
                _update_values!(kktsolver,map.SOC_u[cidx],(-η2).*K.u)
                _update_values!(kktsolver,map.SOC_v[cidx],(-η2).*K.v)
>>>>>>> 99ce97f0

                #add η^2*(1/-1) to diagonal in the extended rows/cols
                _update_values!(kktsolver,[map.SOC_D[cidx*2-1]],[-η2])
                _update_values!(kktsolver,[map.SOC_D[cidx*2  ]],[+η2])

                cidx += 1
        end

    end

    #Perturb the diagonal terms WtW that we have just overwritten
    #with static regularizers.  Note that we don't want to shift
    #elements in the ULHS #(corresponding to P) since we already
    #shifted them at initialization and haven't overwritten that block
    if(settings.static_regularization_enable)
        ϵ = settings.static_regularization_eps
        _offset_values!(kktsolver,map.diag_full,ϵ,kktsolver.Dsigns)
        _offset_values!(kktsolver,map.diagP,-ϵ)  #undo the (now doubled) P shift
    end

    #refactor with new data
    refactor!(ldlsolver,kktsolver.KKT)

    return nothing
end


function kktsolver_setrhs!(
    kktsolver::DirectLDLKKTSolver{T},
    rhsx::AbstractVector{T},
    rhsz::AbstractVector{T}
) where {T}

    b = kktsolver.b
    (m,n,p) = (kktsolver.m,kktsolver.n,kktsolver.p)

    b[1:n]             .= rhsx
    b[(n+1):(n+m)]     .= rhsz
    b[(n+m+1):(n+m+p)] .= 0

    return nothing
end


function kktsolver_getlhs!(
    kktsolver::DirectLDLKKTSolver{T},
    lhsx::Union{Nothing,AbstractVector{T}},
    lhsz::Union{Nothing,AbstractVector{T}}
) where {T}

    x = kktsolver.x
    (m,n,p) = (kktsolver.m,kktsolver.n,kktsolver.p)

    isnothing(lhsx) || (lhsx .= x[1:n])
    isnothing(lhsz) || (lhsz .= x[(n+1):(n+m)])

    return nothing
end


function kktsolver_solve!(
    kktsolver::DirectLDLKKTSolver{T},
    lhsx::Union{Nothing,AbstractVector{T}},
    lhsz::Union{Nothing,AbstractVector{T}}
) where {T}

    (x,b) = (kktsolver.x,kktsolver.b)
    solve!(kktsolver.ldlsolver,x,b)

    if(kktsolver.settings.iterative_refinement_enable)
        iterative_refinement(kktsolver)
    end

    kktsolver_getlhs!(kktsolver,lhsx,lhsz)

    return nothing
end

function iterative_refinement(kktsolver::DirectLDLKKTSolver{T}) where{T}

    (x,b)   = (kktsolver.x,kktsolver.b)
    (e,dx)  = (kktsolver.work_e, kktsolver.work_dx)
    settings = kktsolver.settings

    #iterative refinement params
    IR_reltol    = settings.iterative_refinement_reltol
    IR_abstol    = settings.iterative_refinement_abstol
    IR_maxiter   = settings.iterative_refinement_max_iter
    IR_stopratio = settings.iterative_refinement_stop_ratio

    if(settings.static_regularization_enable)
        ϵ = settings.static_regularization_eps
    else
        ϵ = zero(settings.static_regularization_eps)
    end

    #Note that K is only triu data, so need to
    #be careful when computing the residual
    K      = kktsolver.KKT
    KKTsym = kktsolver.KKTsym
    normb  = norm(b,Inf)

    #compute the initial error
    norme = _get_refine_error!(e,b,KKTsym,kktsolver.Dsigns,ϵ,x)

    for i = 1:IR_maxiter

        if(norme <= IR_abstol + IR_reltol*normb)
            # within tolerance.  Exit
            return nothing
        end

        lastnorme = norme

        #make a refinement and continue
        solve!(kktsolver.ldlsolver,dx,e)

        #prospective solution is x + dx.   Use dx space to
        #hold it for a check before applying to x
        ξ = dx
        @. ξ += x
        norme = _get_refine_error!(e,b,KKTsym,kktsolver.Dsigns,ϵ,ξ)

        if(lastnorme/norme < IR_stopratio)
            #insufficient improvement.  Exit
            return nothing
        else
            @. x .= ξ  #PJG: pointer swap might be faster
        end
    end

    return nothing
end


# computes e = b - (K+ϵD)ξ + ϵDξ, overwriting the first argument
# and returning its norm

function _get_refine_error!(e,b,KKTsym,D,ϵ,ξ)

    e .= b
    mul!(e,KKTsym,ξ,-1.,1.)   # e = b - Kξ

    if(!iszero(ϵ))
        @. e += ϵ * D * ξ
    end

    return norm(e,Inf)

end<|MERGE_RESOLUTION|>--- conflicted
+++ resolved
@@ -94,14 +94,9 @@
 
 function _fill_Dsigns!(Dsigns,m,n,p)
 
-<<<<<<< HEAD
     Dsigns .= 1
 
     #flip expected negative signs of D in LDL
-=======
-    #the expected signs of D in LDL
-    Dsigns[1:n]     .=  1
->>>>>>> 99ce97f0
     Dsigns[n+1:n+m] .= -1
 
     #the trailing block of p entries should
@@ -138,6 +133,39 @@
     @. KKT.nzval[index] = values
 
 end
+
+#scale entries in the kktsolver object using the
+#given index into its CSC representation
+function _scale_values!(
+    kktsolver::DirectLDLKKTSolver{T},
+    scale::Vector{Ti},
+    values::T
+) where{T,Ti}
+
+    #Update values in the KKT matrix K
+    _scale_values_KKT!(kktsolver.KKT,index,scale)
+
+    #give the LDL subsolver an opportunity to update the same
+    #values if needed.   This latter is useful for QDLDL
+    #since it stores its own permuted copy
+    scale_values!(kktsolver.ldlsolver,index,scale)
+
+end
+
+#updates KKT matrix values
+function _scale_values_KKT!(
+    KKT::SparseMatrixCSC{T,Int},
+    index::Vector{Ti},
+    scale::T
+) where{T,Ti}
+
+    #Update values in the KKT matrix K
+    @. KKT.nzval[index] *= scale
+
+end
+
+
+
 
 #offset entries in the kktsolver object using the
 #given index into its CSC representation and
@@ -201,15 +229,11 @@
                 η2 = K.η^2
 
                 #off diagonal columns (or rows)
-<<<<<<< HEAD
-                update_values!(ldlsolver,map.SOC_u[cidx],K.u)
-                update_values!(ldlsolver,map.SOC_v[cidx],K.v)
-                scale_values!(ldlsolver,map.SOC_u[cidx],-η2)
-                scale_values!(ldlsolver,map.SOC_v[cidx],-η2)
-=======
-                _update_values!(kktsolver,map.SOC_u[cidx],(-η2).*K.u)
-                _update_values!(kktsolver,map.SOC_v[cidx],(-η2).*K.v)
->>>>>>> 99ce97f0
+                _update_values!(kktsolver,map.SOC_u[cidx],K.u)
+                _update_values!(kktsolver,map.SOC_v[cidx],K.v)
+                _scale_values!(kktsolver,map.SOC_u[cidx],-η2)
+                _scale_values!(kktsolver,map.SOC_v[cidx],-η2)
+
 
                 #add η^2*(1/-1) to diagonal in the extended rows/cols
                 _update_values!(kktsolver,[map.SOC_D[cidx*2-1]],[-η2])
