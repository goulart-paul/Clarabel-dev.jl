abstract type AbstractKKTSolver{T <: AbstractFloat} end

#update matrix data and factor
function kktsolver_update!(linsys::AbstractKKTSolver{T},cones::ConeSet{T}) where{T}
    error("function not implemented")
end

#set the RHS (do not solve)
function kktsolver_setrhs!(
    kktsolver::AbstractKKTSolver{T},
    x::AbstractVector{T},
    z::AbstractVector{T}
) where{T}
    error("function not implemented")
end


#solve and assign LHS
function kktsolver_solve!(
    kktsolver::AbstractKKTSolver{T},
    x::Union{Nothing,AbstractVector{T}},
    z::Union{Nothing,AbstractVector{T}}
) where{T}
    error("function not implemented")
<<<<<<< HEAD
end


# check whether the factorization is successful
function kktsolver_checkfact!(
    kktsolver::AbstractKKTSolver{T}
) where{T}
    error("function not implemented")
end


# check whether the condition number is poors
function kktsolver_is_ill_conditioned!(
    kktsolver::AbstractKKTSolver{T}
) where{T}
    error("function not implemented")
=======
>>>>>>> b3b8142f
end<|MERGE_RESOLUTION|>--- conflicted
+++ resolved
@@ -22,7 +22,6 @@
     z::Union{Nothing,AbstractVector{T}}
 ) where{T}
     error("function not implemented")
-<<<<<<< HEAD
 end
 
 
@@ -39,6 +38,4 @@
     kktsolver::AbstractKKTSolver{T}
 ) where{T}
     error("function not implemented")
-=======
->>>>>>> b3b8142f
-end+end
