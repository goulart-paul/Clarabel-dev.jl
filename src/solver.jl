# -------------------------------------
# utility constructor that includes
# both object creation and setup
#--------------------------------------
function Solver(
    P::AbstractMatrix{T},
    c::Vector{T},
    A::AbstractMatrix{T},
    b::Vector{T},
    cones::Vector{<:SupportedCone},
    kwargs...
) where{T <: AbstractFloat}

    s = Solver{T}()
    setup!(s,P,c,A,b,cones,kwargs...)
    return s
end

# -------------------------------------
# setup!
# -------------------------------------


"""
	setup!(solver, P, q, A, b, cones, [settings])

Populates a [`Solver`](@ref) with a cost function defined by `P` and `q`, and one or more conic constraints defined by `A`, `b` and a description of a conic constraint composed of cones whose types and dimensions are specified by `cones.`

The solver will be configured to solve the following optimization problem:

```
min   1/2 x'Px + q'x
s.t.  Ax + s = b, s ∈ K
```

All data matrices must be sparse.   The matrix `P` is assumed to be symmetric and positive semidefinite, and only the upper triangular part is used.

The cone `K` is a composite cone.   To define the cone the user should provide a vector of cone specifications along
with the appropriate dimensional information.   For example, to generate a cone in the nonnegative orthant followed by
a second order cone, use:

```
cones = [Clarabel.NonnegativeConeT(dim_1),
         Clarabel.SecondOrderConeT(dim_2)]
```

If the argument 'cones' is constructed incrementally, the should should initialize it as an empty array of the supertype for all allowable cones, e.g.

```
cones = Clarabel.SupportedCone[]
push!(cones,Clarabel.NonnegativeConeT(dim_1))
...
```

The optional argument `settings` can be used to pass custom solver settings:
```julia
settings = Clarabel.Settings(verbose = true)
setup!(model, P, q, A, b, cones, settings)
```

To solve the problem, you must make a subsequent call to [`solve!`](@ref)
"""
function setup!(s,P,c,A,b,cones,settings::Settings)
    #this allows total override of settings during setup
    s.settings = settings
    setup!(s,P,c,A,b,cones)
end

function setup!(s,P,c,A,b,cones; kwargs...)
    #this allows override of individual settings during setup
    settings_populate!(s.settings, Dict(kwargs))
    setup!(s,P,c,A,b,cones)
end

# main setup function
function setup!(
    s::Solver{T},
    P::AbstractMatrix{T},
    q::Vector{T},
    A::AbstractMatrix{T},
    b::Vector{T},
    cones::Vector{<:SupportedCone},
) where{T}

    #sanity check problem dimensions
    _check_dimensions(P,q,A,b,cones)

    #make this first to create the timers
    s.info    = DefaultInfo{T}()

    @timeit s.timers "setup!" begin

        s.cones  = ConeSet{T}(cones)
        s.data   = DefaultProblemData{T}(P,q,A,b,s.cones)
        s.data.m == s.cones.numel || throw(DimensionMismatch())

        s.variables = DefaultVariables{T}(s.data.n,s.cones)
        s.residuals = DefaultResiduals{T}(s.data.n,s.data.m)

        #equilibrate problem data immediately on setup.
        #this prevents multiple equlibrations if solve!
        #is called more than once.
        @timeit s.timers "equilibration" begin
            data_equilibrate!(s.data,s.cones,s.settings)
        end

        @timeit s.timers "kkt init" begin
            s.kktsystem = DefaultKKTSystem{T}(s.data,s.cones,s.settings)
        end

        # work variables for assembling step direction LHS/RHS
        s.step_rhs  = DefaultVariables{T}(s.data.n,s.cones)
        s.step_lhs  = DefaultVariables{T}(s.data.n,s.cones)
        s.work_vars = DefaultVariables{T}(s.data.n,s.cones)

        # user facing results go here
        s.solution    = DefaultSolution{T}(s.data.m,s.data.n)

    end

    return s
end

# sanity check problem dimensions passed by user

function _check_dimensions(P,q,A,b,cones)

    n = length(q)
    m = length(b)
    p = sum(cone -> nvars(cone), cones; init = 0)

    m == size(A)[1] || throw(DimensionMismatch("A and b incompatible dimensions."))
    p == m          || throw(DimensionMismatch("Constraint dimensions inconsistent with size of cones."))
    n == size(A)[2] || throw(DimensionMismatch("A and q incompatible dimensions."))
    n == size(P)[1] || throw(DimensionMismatch("P and q incompatible dimensions."))
    size(P)[1] == size(P)[2] || throw(DimensionMismatch("P not square."))

end


# -------------------------------------
# solve!
# -------------------------------------

"""
	solve!(solver)

Computes the solution to the problem in a `Clarabel.Solver` previously defined in [`setup!`](@ref).
"""
function solve!(
    s::Solver{T}
) where{T}

    #various initializations
    iter   = 0
    isdone = false

    #initial residuals and duality gap
    gap       = T(0)
    sigma     = T(0)

    #solver release info, solver config
    #problem dimensions, cone type etc
    @notimeit begin
        print_banner(s.settings.verbose)
        info_print_configuration(s.info,s.settings,s.data,s.cones)
        info_print_status_header(s.info,s.settings)
    end

    info_reset!(s.info,s.timers)

    @timeit s.timers "solve!" begin

        #initialize variables to some reasonable starting point
        #@timeit_debug timers "default start"
        @timeit s.timers "default start" solver_default_start!(s)

        @timeit s.timers "IP iteration" begin

        #----------
        # main loop
        #----------

        # PJG: come back to this to ensure that timer sections
        # and tabs remain consistent with the Rust labels
        # YC: Why we have some parts that are not timed?

        while true
            #update the residuals
            #--------------
            @timeit_debug s.timers "residuals_update" residuals_update!(s.residuals,s.variables,s.data)

            #calculate duality gap (scaled)
            #--------------
            μ = calc_mu(s.variables, s.residuals, s.cones)

            #convergence check and printing
            #--------------
            begin
                info_update!(
                    s.info,s.data,s.variables,
                    s.residuals,s.settings,s.timers
                )
                isdone = info_check_termination!(s.info,s.residuals,s.settings,iter)
            end

            # YC: use the previous iterate as the final solution
            if isdone && s.info.status == EARLY_TERMINATED
                info_reset_to_prev_iterates(s.info,s.variables,s.work_vars)
                break
            end

            iter += 1
            @notimeit info_print_status(s.info,s.settings)
            isdone && break

            #update the scalings
            #--------------

            # PJG: This not a good general structure, since the flag
            # being fed down to the cones here is coming from deep
            # within the kkt system itself.   This is not easily made
            # generic across solvers or problem domains.
            # YC: The flag is to determine when we switch from primal-dual scaling to the dual scaling depending on the conditioning number of the KKT matrix. 

<<<<<<< HEAD
            variables_scale_cones!(s.variables,s.cones,μ,s.scale_flag)

=======
            variables_scale_cones!(s.variables,s.cones,μ,!s.kktsystem.kktsolver.is_ill_conditioned)
 
>>>>>>> 8ff31866
            #update the KKT system and the constant
            #parts of its solution
            #--------------
            @timeit s.timers "kkt update" numerical_check = kkt_update!(s.kktsystem,s.data,s.cones)

            if numerical_check && s.scale_flag
                # reset to the dual scaling strategy firstly
                s.scale_flag = false
                variables_scale_cones!(s.variables,s.cones,μ,s.scale_flag)
                numerical_check = kkt_update!(s.kktsystem,s.data,s.cones)
            end
            
            if numerical_check && !(s.scale_flag)
                # YC: if kkt_solve fails due to numerical issues
                s.info.status = NUMERICALLY_HARD
                break
            end

            #calculate the affine step
            #--------------
            calc_affine_step_rhs!(
                s.step_rhs, s.residuals,
                s.variables, s.cones
            )

            @timeit s.timers "kkt solve" begin
                kkt_solve!(
                    s.kktsystem, s.step_lhs, s.step_rhs,
                    s.data, s.variables, s.cones, :affine
                )
            end

            #calculate step length and centering parameter
            #--------------
            @timeit_debug timer "step length affine" begin
                α = calc_step_length(s.variables,s.step_lhs,s.work_vars,s.cones,:affine,s.scale_flag)
                σ = calc_centering_parameter(α)
            end

            #calculate the combined step and length
            #--------------
            calc_combined_step_rhs!(
                s.step_rhs, s.residuals,
                s.variables, s.cones,
                s.step_lhs, σ, μ, s.scale_flag
            )

            @timeit s.timers "kkt solve" begin
                kkt_solve!(
                    s.kktsystem, s.step_lhs, s.step_rhs,
                    s.data, s.variables, s.cones, :combined
                )
            end

            #compute final step length and update the current iterate
            #--------------
            @timeit_debug timer "step length final" begin
                α = calc_step_length(s.variables,s.step_lhs,s.work_vars,s.cones,:combined, s.scale_flag)
            end

            # PJG: I don't know what's going on in the loop below,
            # but it might be better to pull this into its own
            # function.   Also need to remove the print statements
            # YC: This is a premature test for the multi-correction step, but it seems to be unnecessary 
            #     if we update the KKT by the dual scaling as soon as the flag turns off.

            # while (α < 0.1 && σ < one(T))
            #     println("step size too small!! with σ is ", σ)
            #     σ *= 10
            #     calc_combined_step_rhs!(
            #         s.step_rhs, s.residuals,
            #         s.variables, s.cones,
            #         s.step_lhs, σ, μ, s.scale_flag
            #     )
            #     kkt_solve!(
            #         s.kktsystem, s.step_lhs, s.step_rhs,
            #         s.data, s.variables, s.cones, :combined
            #     )
            #     α = calc_step_length(s.variables,s.step_lhs,s.work_vars,s.cones,:combined)
            #     println("update α ", α)
            # end

            @timeit_debug timer "alpha scale " α *= s.settings.max_step_fraction

            # YC: Store information of the previous iterate
            @timeit_debug timer info_save_prev_iterates(s.info,s.variables,s.work_vars)

            @timeit_debug timer "variables_add_step" begin
                variables_add_step!(s.variables,s.step_lhs,α)
            end

            #record scalar values from this iteration
            @timeit_debug timer "save scalars" begin
                info_save_scalars(s.info,μ,α,σ,iter)
            end

<<<<<<< HEAD
            # YC: check if the step size is too small
            if α < 1e-4
                if s.scale_flag
                    s.scale_flag = false
                else
                    isdone = true
                    s.info.status = EARLY_TERMINATED
                    break
                end
            end

            # YC: switch from the primal-dual scaling to the dual scaling
            if s.scale_flag == true && switch_scaling(s.kktsystem.kktsolver)
                s.scale_flag = false
            end

            # PJG: need to reset (solver.scale_flag = true) after solving a problem
            # YC:: offset_KKT_diag directly
            offset_KKT_diag(s.kktsystem.kktsolver)

=======
>>>>>>> 8ff31866
        end  #end while
        #----------
        #----------

        end #end IP iteration timer

    end #end solve! timer

    info_finalize!(s.info,s.timers)  #halts timers
    solution_finalize!(s.solution,s.data,s.variables,s.info,s.settings)

    @notimeit info_print_footer(s.info,s.settings)

    return s.solution
end


# Mehrotra heuristic
function calc_centering_parameter(α::T) where{T}

    return σ = (1-α)^3
end


function solver_default_start!(s::Solver{T}) where {T}
    # YC:If there are only smmetric cones, use Mehrotra initialization strategy as ECOS and CVXOPT
    # Otherwise, initialize it along central rays
    if (s.cones.sym_flag)
        #set all scalings to identity (or zero for the zero cone)
        cones_set_identity_scaling!(s.cones)
        #Refactor
        kkt_update!(s.kktsystem,s.data,s.cones)
        #solve for primal/dual initial points via KKT
        kkt_solve_initial_point!(s.kktsystem,s.variables,s.data)
        #fix up (z,s) so that they are in the cone
        variables_shift_to_cone!(s.variables, s.cones)
    else
        #Unit initialization when there are asymmetric cones
        asymmetric_init!(s.variables, s.cones)
    end

    return nothing
end

function Base.show(io::IO, solver::Clarabel.Solver{T}) where {T}
    println(io, "Clarabel model with Float precision: $(T)")
end<|MERGE_RESOLUTION|>--- conflicted
+++ resolved
@@ -223,26 +223,21 @@
             # generic across solvers or problem domains.
             # YC: The flag is to determine when we switch from primal-dual scaling to the dual scaling depending on the conditioning number of the KKT matrix. 
 
-<<<<<<< HEAD
-            variables_scale_cones!(s.variables,s.cones,μ,s.scale_flag)
-
-=======
             variables_scale_cones!(s.variables,s.cones,μ,!s.kktsystem.kktsolver.is_ill_conditioned)
  
->>>>>>> 8ff31866
             #update the KKT system and the constant
             #parts of its solution
             #--------------
             @timeit s.timers "kkt update" numerical_check = kkt_update!(s.kktsystem,s.data,s.cones)
 
-            if numerical_check && s.scale_flag
+            if numerical_check && !s.kktsystem.kktsolver.is_ill_conditioned
                 # reset to the dual scaling strategy firstly
                 s.scale_flag = false
-                variables_scale_cones!(s.variables,s.cones,μ,s.scale_flag)
+                variables_scale_cones!(s.variables,s.cones,μ,!s.kktsystem.kktsolver.is_ill_conditioned)
                 numerical_check = kkt_update!(s.kktsystem,s.data,s.cones)
             end
             
-            if numerical_check && !(s.scale_flag)
+            if numerical_check && s.kktsystem.kktsolver.is_ill_conditioned
                 # YC: if kkt_solve fails due to numerical issues
                 s.info.status = NUMERICALLY_HARD
                 break
@@ -265,7 +260,7 @@
             #calculate step length and centering parameter
             #--------------
             @timeit_debug timer "step length affine" begin
-                α = calc_step_length(s.variables,s.step_lhs,s.work_vars,s.cones,:affine,s.scale_flag)
+                α = calc_step_length(s.variables,s.step_lhs,s.work_vars,s.cones,:affine, !s.kktsystem.kktsolver.is_ill_conditioned)
                 σ = calc_centering_parameter(α)
             end
 
@@ -274,7 +269,7 @@
             calc_combined_step_rhs!(
                 s.step_rhs, s.residuals,
                 s.variables, s.cones,
-                s.step_lhs, σ, μ, s.scale_flag
+                s.step_lhs, σ, μ, !s.kktsystem.kktsolver.is_ill_conditioned
             )
 
             @timeit s.timers "kkt solve" begin
@@ -287,30 +282,8 @@
             #compute final step length and update the current iterate
             #--------------
             @timeit_debug timer "step length final" begin
-                α = calc_step_length(s.variables,s.step_lhs,s.work_vars,s.cones,:combined, s.scale_flag)
-            end
-
-            # PJG: I don't know what's going on in the loop below,
-            # but it might be better to pull this into its own
-            # function.   Also need to remove the print statements
-            # YC: This is a premature test for the multi-correction step, but it seems to be unnecessary 
-            #     if we update the KKT by the dual scaling as soon as the flag turns off.
-
-            # while (α < 0.1 && σ < one(T))
-            #     println("step size too small!! with σ is ", σ)
-            #     σ *= 10
-            #     calc_combined_step_rhs!(
-            #         s.step_rhs, s.residuals,
-            #         s.variables, s.cones,
-            #         s.step_lhs, σ, μ, s.scale_flag
-            #     )
-            #     kkt_solve!(
-            #         s.kktsystem, s.step_lhs, s.step_rhs,
-            #         s.data, s.variables, s.cones, :combined
-            #     )
-            #     α = calc_step_length(s.variables,s.step_lhs,s.work_vars,s.cones,:combined)
-            #     println("update α ", α)
-            # end
+                α = calc_step_length(s.variables,s.step_lhs,s.work_vars,s.cones,:combined, !s.kktsystem.kktsolver.is_ill_conditioned)
+            end
 
             @timeit_debug timer "alpha scale " α *= s.settings.max_step_fraction
 
@@ -326,29 +299,20 @@
                 info_save_scalars(s.info,μ,α,σ,iter)
             end
 
-<<<<<<< HEAD
             # YC: check if the step size is too small
             if α < 1e-4
-                if s.scale_flag
-                    s.scale_flag = false
-                else
+                if s.kktsystem.kktsolver.is_ill_conditioned
                     isdone = true
                     s.info.status = EARLY_TERMINATED
                     break
+                else
+                    s.kktsystem.kktsolver.is_ill_conditioned = true
                 end
             end
 
             # YC: switch from the primal-dual scaling to the dual scaling
-            if s.scale_flag == true && switch_scaling(s.kktsystem.kktsolver)
-                s.scale_flag = false
-            end
-
-            # PJG: need to reset (solver.scale_flag = true) after solving a problem
-            # YC:: offset_KKT_diag directly
-            offset_KKT_diag(s.kktsystem.kktsolver)
-
-=======
->>>>>>> 8ff31866
+            switch_scaling(s.kktsystem.kktsolver)
+
         end  #end while
         #----------
         #----------
