--- conflicted
+++ resolved
@@ -223,11 +223,7 @@
             # generic across solvers or problem domains.
             # YC: The flag is to determine when we switch from primal-dual scaling to the dual scaling depending on the conditioning number of the KKT matrix. 
 
-<<<<<<< HEAD
             variables_scale_cones!(s.variables,s.cones,μ,s.scale_flag)
-=======
-            variables_scale_cones!(s.variables,s.cones,μ,s.kktsystem.kktsolver.scale_flag)
->>>>>>> 19b9fefb
 
             #update the KKT system and the constant
             #parts of its solution
@@ -282,7 +278,6 @@
                 α = calc_step_length(s.variables,s.step_lhs,s.work_vars,s.cones,:combined)
             end
 
-<<<<<<< HEAD
             # PJG: I don't know what's going on in the loop below,
             # but it might be better to pull this into its own
             # function.   Also need to remove the print statements
@@ -305,8 +300,6 @@
             #     println("update α ", α)
             # end
 
-=======
->>>>>>> 19b9fefb
             @timeit_debug timer "alpha scale " α *= s.settings.max_step_fraction
 
             # YC: Store information of the previous iterate
