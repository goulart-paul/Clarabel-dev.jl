--- conflicted
+++ resolved
@@ -99,10 +99,6 @@
     rτ::T
 
     #partial residuals for infeasibility checks
-<<<<<<< HEAD
-    rPx_inf::Vector{T}
-=======
->>>>>>> 698812b9
     rx_inf::Vector{T}
     rz_inf::Vector{T}
 
@@ -111,8 +107,10 @@
     dot_qx::T
     dot_bz::T
     dot_sz::T
+    dot_xPx::T
+
+    #the product Px by itself required infeasibilty checks
     Px::Vector{T}
-    dot_xPx::T
 
     function DefaultResiduals{T}(n::Integer,
                                  m::Integer) where {T}
@@ -125,8 +123,8 @@
         rz_inf = Vector{T}(undef,m)
 
         Px = Vector{T}(undef,n)
-        
-        new(rx,rz,rτ,rx_inf,rz_inf,0.,0.,0.,Px,0.)
+
+        new(rx,rz,rτ,rx_inf,rz_inf,zero(T),zero(T),zero(T),zero(T),Px)
     end
 
 end
@@ -223,17 +221,19 @@
 
 mutable struct DefaultInfo{T} <: AbstractInfo{T}
 
+    μ::T
+    sigma::T
+    step_length::T
+    iterations::DefaultInt
     cost_primal::T
     cost_dual::T
     res_primal::T
     res_dual::T
     res_primal_inf::T
     res_dual_inf::T
-    gap::T
-    step_length::T
-    sigma::T
+    gap_abs::T
+    gap_rel::T
     ktratio::T
-    iterations::DefaultInt
     solve_time::T
     timer::TimerOutput
     status::SolverStatus
