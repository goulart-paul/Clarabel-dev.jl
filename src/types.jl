--- conflicted
+++ resolved
@@ -212,7 +212,6 @@
     gap_abs::T
     gap_rel::T
     ktratio::T
-<<<<<<< HEAD
 
     # previous iterate
     prev_cost_primal::T
@@ -222,10 +221,7 @@
     prev_gap_abs::T
     prev_gap_rel::T
 
-    solve_time::T
-=======
     solve_time::Float64
->>>>>>> 8c3f6cfa
     status::SolverStatus
 
     function DefaultInfo{T}() where {T}
