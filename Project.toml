--- conflicted
+++ resolved
@@ -21,11 +21,7 @@
 [compat]
 AMD = "0.4, 0.5"
 DataFrames = "1"
-<<<<<<< HEAD
-MathOptInterface = "~0.10.7, 1"
-=======
 MathOptInterface = "1.2"
->>>>>>> 8c3f6cfa
 Pardiso = "0.5"
 PrettyTables = "0.12, 1"
 QDLDL = "0.3"
